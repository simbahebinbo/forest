--- conflicted
+++ resolved
@@ -73,19 +73,6 @@
     request: &BitswapRequest,
 ) -> Option<BitswapResponse> {
     if request.cancel {
-<<<<<<< HEAD
-        None
-    } else {
-        match request.ty {
-            RequestType::Have => {
-                metrics::message_counter_inbound_request_have().inc();
-                let have = store.contains(&request.cid).ok().unwrap_or_default();
-                if have || request.send_dont_have {
-                    Some(BitswapResponse::Have(have))
-                } else {
-                    None
-                }
-=======
         return None;
     }
 
@@ -97,18 +84,17 @@
                 Some(BitswapResponse::Have(have))
             } else {
                 None
->>>>>>> 754aa575
             }
-            RequestType::Block => {
-                metrics::message_counter_inbound_request_block().inc();
-                let block = store.get(&request.cid).ok().unwrap_or_default();
-                if let Some(data) = block {
-                    Some(BitswapResponse::Block(data))
-                } else if request.send_dont_have {
-                    Some(BitswapResponse::Have(false))
-                } else {
-                    None
-                }
+        }
+        RequestType::Block => {
+            metrics::message_counter_inbound_request_block().inc();
+            let block = store.get(&request.cid).ok().unwrap_or_default();
+            if let Some(data) = block {
+                Some(BitswapResponse::Block(data))
+            } else if request.send_dont_have {
+                Some(BitswapResponse::Have(false))
+            } else {
+                None
             }
         }
     }
