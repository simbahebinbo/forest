#!/usr/bin/env bash

set -e

FOREST_PATH="forest"
FOREST_CLI_PATH="forest-cli"

TMP_DIR=$(mktemp --directory)
SNAPSHOT_DIRECTORY=$TMP_DIR/snapshots
LOG_DIRECTORY=$TMP_DIR/logs

usage() {
  echo "Usage: $0 <PRELOADED_WALLET_STRING>"
  exit 1
}

if [ -z "$1" ]
  then
    usage
fi

function cleanup {
  $FOREST_CLI_PATH shutdown --force

  timeout 10s sh -c "while pkill -0 forest 2>/dev/null; do sleep 1; done"
}
trap cleanup EXIT

echo "$1" > preloaded_wallet.key

echo "Fetching params"
$FOREST_CLI_PATH fetch-params --keys
echo "Downloading snapshot"
$FOREST_CLI_PATH --chain calibnet snapshot fetch --aria2 -s "$SNAPSHOT_DIRECTORY"

echo "Importing snapshot and running Forest"
$FOREST_PATH --chain calibnet --encrypt-keystore false --halt-after-import --height=-200 --import-snapshot "$SNAPSHOT_DIRECTORY"/*.car
echo "Checking DB stats"
$FOREST_CLI_PATH --chain calibnet db stats
echo "Running forest in detached mode"
$FOREST_PATH --chain calibnet --encrypt-keystore false --log-dir "$LOG_DIRECTORY" --detach --save-token ./admin_token --track-peak-rss

echo "Validating checkpoint tipset hashes"
$FOREST_CLI_PATH chain validate-tipset-checkpoints

echo "Waiting for sync and check health"
timeout 30m $FOREST_CLI_PATH --chain calibnet sync wait && $FOREST_CLI_PATH --chain calibnet db stats

# Admin token used when interacting with wallet
ADMIN_TOKEN=$(cat admin_token)
# Set environment variable
export FULLNODE_API_INFO="$ADMIN_TOKEN:/ip4/127.0.0.1/tcp/1234/http"

echo "Running database garbage collection"
du -hS ~/.local/share/forest/calibnet
$FOREST_CLI_PATH --chain calibnet db gc
du -hS ~/.local/share/forest/calibnet

echo "Exporting snapshot"
$FOREST_CLI_PATH --chain calibnet snapshot export

echo "Verifing snapshot checksum"
sha256sum -c ./*.sha256sum

echo "Testing js console"
$FOREST_CLI_PATH attach --exec 'showPeers()'

echo "Validating as mainnet snapshot"
set +e
$FOREST_CLI_PATH --chain mainnet snapshot validate "$SNAPSHOT_DIRECTORY"/*.car --force && \
{
    echo "mainnet snapshot validation with calibnet snapshot should fail";
    exit 1;
}
set -e

echo "Validating as calibnet snapshot"
$FOREST_CLI_PATH --chain calibnet snapshot validate "$SNAPSHOT_DIRECTORY"/*.car --force

echo "Print forest log files"
ls -hl "$LOG_DIRECTORY"
cat "$LOG_DIRECTORY"/*

echo "Wallet tests"

# The following steps does basic wallet handling tests.

<<<<<<< HEAD
#TODO: add FIL and attoFIL units; check FIL_AMT amount and add FIL roundtrip
# Amount to send in FIL
FIL_AMT=0.000005
# Amount to send in attoFIL
#ATTOFIL_AMT=500
# Admin token used when interacting with wallet
ADMIN_TOKEN=$(cat admin_token)
# Set environment variable
export FULLNODE_API_INFO="$ADMIN_TOKEN:/ip4/127.0.0.1/tcp/1234/http"
=======
# Amount to send to
FIL_AMT=500
>>>>>>> 2feb373e

echo "Importing preloaded wallet key"
$FOREST_CLI_PATH --chain calibnet wallet import preloaded_wallet.key

# The preloaded address
ADDR_ONE=$($FOREST_CLI_PATH --chain calibnet wallet list | tail -1 | cut -d ' ' -f1)

sleep 5s

echo "Exporting key"
$FOREST_CLI_PATH --chain calibnet wallet export "$ADDR_ONE" > preloaded_wallet.test.key
if ! cmp -s preloaded_wallet.key preloaded_wallet.test.key; then
    echo ".key files should match"
    exit 1
fi

echo "Fetching metrics"
wget -O metrics.log http://localhost:6116/metrics

sleep 5s

# Show balances
echo "Listing wallet balances"
$FOREST_CLI_PATH --chain calibnet wallet list

echo "Creating a new address to send FIL to"
ADDR_TWO=$($FOREST_CLI_PATH --chain calibnet wallet new)
echo "$ADDR_TWO"
$FOREST_CLI_PATH --chain calibnet wallet set-default "$ADDR_ONE"

echo "Listing wallet balances"
$FOREST_CLI_PATH --chain calibnet wallet list

echo "Sending FIL to the above address"
$FOREST_CLI_PATH --chain calibnet send "$ADDR_TWO" "$FIL_AMT"

#TODO: create 3rd address and verify amount at 3rd address matches sent amt
#echo "Sending attoFIL to the above address"
#$FOREST_CLI_PATH --chain calibnet send "$ADDR_THREE" "$ATTOFIL_AMT"

echo "Checking balance of $ADDR_TWO..."

ADDR_TWO_BALANCE=0
i=0
while [[ $i != 10 && $ADDR_TWO_BALANCE == 0 ]]; do
  i=$((i+1))
  
  echo "Checking balance $i/10"
  sleep 30s
  ADDR_TWO_BALANCE=$($FOREST_CLI_PATH --chain calibnet wallet balance "$ADDR_TWO")
done

# wallet list should contain address two with transfered FIL amount
$FOREST_CLI_PATH --chain calibnet wallet list

if [ "$ADDR_TWO_BALANCE" != "$FIL_AMT" ]; then
  echo "FIL amount should match"
  exit 1
fi

echo "Get and print metrics and logs and stop forest"
wget -O metrics.log http://localhost:6116/metrics

echo "--- Forest STDOUT ---"; cat forest.out
echo "--- Forest STDERR ---"; cat forest.err
echo "--- Forest Prometheus metrics ---"; cat metrics.log<|MERGE_RESOLUTION|>--- conflicted
+++ resolved
@@ -85,20 +85,9 @@
 
 # The following steps does basic wallet handling tests.
 
-<<<<<<< HEAD
-#TODO: add FIL and attoFIL units; check FIL_AMT amount and add FIL roundtrip
-# Amount to send in FIL
-FIL_AMT=0.000005
-# Amount to send in attoFIL
-#ATTOFIL_AMT=500
-# Admin token used when interacting with wallet
-ADMIN_TOKEN=$(cat admin_token)
-# Set environment variable
-export FULLNODE_API_INFO="$ADMIN_TOKEN:/ip4/127.0.0.1/tcp/1234/http"
-=======
 # Amount to send to
 FIL_AMT=500
->>>>>>> 2feb373e
+
 
 echo "Importing preloaded wallet key"
 $FOREST_CLI_PATH --chain calibnet wallet import preloaded_wallet.key
