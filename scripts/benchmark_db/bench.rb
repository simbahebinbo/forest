#!/usr/bin/env ruby

# frozen_string_literal: true

# Script to test various configurations that can impact performance of the node

require 'csv'
require 'deep_merge'
require 'fileutils'
require 'open3'
require 'optparse'
require 'pathname'
require 'set'
require 'tmpdir'
require 'tomlrb'
require 'toml-rb'

# Those are for capturing the snapshot height
SNAPSHOT_REGEXES = [
  /_height_(?<height>\d+)\.car/,
  /(?<height>\d+)_.*/
].freeze

HEIGHTS_TO_VALIDATE = 400

MINUTE = 60
HOUR = MINUTE * MINUTE

TEMP_DIR = Dir.mktmpdir('forest-benchs-')

# Provides human readable formatting to Numeric class
class Numeric
  def to_bibyte
    syscall('numfmt', '--to=iec-i', '--suffix=B', '--format=%.2f', to_s)
  end
end

def syscall(*command, chdir: '.')
  stdout, _stderr, status = Open3.capture3(*command, chdir: chdir)

  status.success? ? stdout.chomp : (raise "#{command}, #{status}")
end

def forest_version
  syscall(TEMP_DIR + '/forest/target/release/forest', '--version')
end

def hr(seconds)
  seconds = seconds < MINUTE ? seconds.ceil(1) : seconds.ceil(0)
  time = Time.at(seconds)
  durfmt = "#{seconds > HOUR ? '%-Hh ' : ''}#{seconds < MINUTE ? '' : '%-Mm '}%-S#{seconds < MINUTE ? '.%1L' : ''}s"
  time.strftime(durfmt)
end

def sample_proc(pid, metrics)
  output = syscall('ps', '-o', 'rss,vsz', pid.to_s)
  output = output.split("\n").last.split
  metrics[:rss].push(output[0].to_i)
  metrics[:vsz].push(output[1].to_i)
end

def proc_monitor(pid, benchmark)
  # TODO: synchronize access to metrics hashmap
  metrics = { rss: [], vsz: [] }
  if benchmark
    Thread.new do
      first_epoch = nil
      loop do
        start, first_epoch = benchmark.start_online_validation_command
        if start
          puts 'Start measure'
          break
        end
        sleep 0.05
      end
      sleep benchmark.online_validation_secs
      last_epoch = benchmark.epoch_command
      # TODO: sometimes last_epoch or first_epoch is nil, fix it
      metrics[:num_epochs] = last_epoch - first_epoch

      puts 'Stopping process...'
      benchmark.stop_command(pid)
    end
  end
  handle = Thread.new do
    loop do
      sample_proc(pid, metrics)
      sleep 0.5
    rescue StandardError => _e
      break
    end
  end
  [handle, metrics]
end

def exec_command_aux(command, metrics, benchmark)
  Open3.popen2(*command) do |i, o, t|
    i.close

    handle, proc_metrics = proc_monitor(t.pid, benchmark)
    o.each_line do |l|
      print l
    end

    handle.join
    metrics.merge!(proc_metrics)
  end
end

def exec_command(command, dry_run, benchmark = nil)
  puts "$ #{command.join(' ')}"
  return {} if dry_run

  metrics = {}
  t0 = Process.clock_gettime(Process::CLOCK_MONOTONIC)
  exec_command_aux(command, metrics, benchmark)
  t1 = Process.clock_gettime(Process::CLOCK_MONOTONIC)
  metrics[:elapsed] = hr(t1 - t0)
  metrics
end

<<<<<<< HEAD
def import_table_row(key, value)
  elapsed = value[:import][:elapsed] || 'n/a'
  rss = value[:import][:rss]
  rss_max = rss ? (rss.max * 1024).to_bibyte : 'n/a'
  db_size = value[:import][:db_size] || 'n/a'
  "#{key} | #{elapsed} | #{rss_max} | #{db_size}\n"
end

def write_import_table(metrics)
  return '' unless metrics.key?(:import)

  result = "Bench | Import Time | Import RSS | DB Size\n"
  result += "-|-|-|-\n"

  metrics.each do |key, value|
    result += import_table_row(key, value)
=======
# rubocop:disable Metrics/MethodLength, Metrics/AbcSize
def write_import_table(metrics)
  result = "Bench | Import Time | Import RSS | Import VSZ | DB Size\n"
  result += "-|-|-|-|-\n"

  metrics.each do |key, value|
    elapsed = value[:import][:elapsed] || 'n/a'
    rss = value[:import][:rss]
    rss_max = rss ? (rss.max * 1024).to_bibyte : 'n/a'
    vsz = value[:import][:vsz]
    vsz_max = vsz ? (vsz.max * 1024).to_bibyte : 'n/a'
    db_size = value[:import][:db_size] || 'n/a'
    result += "#{key} | #{elapsed} | #{rss_max} | #{vsz_max} | #{db_size}\n"
>>>>>>> 9125f492
  end

  result
end
# rubocop:enable Metrics/MethodLength, Metrics/AbcSize

<<<<<<< HEAD
def write_csv(metrics)
  filename = "result_#{Time.now.to_i}.csv"
  CSV.open(filename, 'w') do |csv|
    csv << ['Client', 'Snapshot Import Time [sec]', 'Validation Time [tipsets/min]']

    metrics.each do |key, value|
      elapsed = value[:import][:elapsed] || 'n/a'
      tpm = value[:validate_online][:tpm] || 'n/a'

      csv << [key, elapsed, tpm]
    end
  end
  puts "Wrote #{filename}"
end

def write_validate_table(metrics)
  return '' unless metrics.key?(:validate)

  result = "Bench | Validate Time | Validate RSS\n"
  result += "-|-|-\n"
=======
# rubocop:disable Metrics/MethodLength
def write_validate_table(metrics)
  result = "Bench | Validate Time | Validate RSS | Validate VSZ\n"
  result += "-|-|-|-\n"
>>>>>>> 9125f492

  metrics.each do |key, value|
    elapsed = value[:validate][:elapsed] || 'n/a'
    rss = value[:validate][:rss]
    rss_max = rss ? (rss.max * 1024).to_bibyte : 'n/a'
    vsz = value[:validate][:vsz]
    vsz_max = vsz ? (vsz.max * 1024).to_bibyte : 'n/a'
    result += "#{key} | #{elapsed} | #{rss_max} | {#{vsz_max}}\n"
  end

  result
end
# rubocop:enable Metrics/MethodLength

def write_markdown(metrics)
  # Output file is a suite of markdown tables
  result = ''
  result += write_import_table(metrics)
  result += "---\n"
  result += write_validate_table(metrics)

  filename = "result_#{Time.now.to_i}.md"
  File.write(filename, result)
  puts "Wrote #{filename}"
end

def splice_args(command, args)
  command.map { |s| s % args }
end

def snapshot_height(snapshot)
  SNAPSHOT_REGEXES.each do |regex|
    match = snapshot.match(regex)
    return match.named_captures['height'].to_i if match
  end
  raise 'unsupported snapshot name'
end

def get_url(chain: 'calibnet', url: nil)
  value = chain == 'mainnet' ? 'mainnet' : 'calibrationnet'
  output = syscall('aria2c', '--dry-run', "https://snapshots.#{value}.filops.net/minimal/latest.zst")
  url || output.match(%r{Redirecting to (https://.+?\d+_.+)})[1]
end

def download_and_move(url, filename, checksum_url, checksum_filename, output_dir)
  Dir.mktmpdir do |dir|
    # Download, decompress and verify checksums
    puts 'Downloading...'
    syscall('aria2c', checksum_url, chdir: dir)
    syscall('aria2c', '-x5', url, chdir: dir)
    puts 'Decompressing...'
    syscall('zstd', '-d', filename, chdir: dir)
    puts 'Verifying...'
    syscall('sha256sum', '--check', '--status', checksum_filename, chdir: dir)

    FileUtils.mv("#{dir}/#{decompressed_filename}", output_dir)
  end
end

def download_snapshot(output_dir: '.', chain: 'calibnet', url: nil)
  puts "output_dir: #{output_dir}"
  puts "chain: #{chain}"
  url = get_url(chain, url)
  puts "snapshot_url: #{url}"

  filename = url.match(/(\d+_.+)/)[1]
  checksum_url = url.sub(/\.car\.zst/, '.sha256sum')
  checksum_filename = checksum_url.match(/(\d+_.+)/)[1]
  decompressed_filename = filename.sub(/\.car\.zst/, '.car')

  download_and_move(url, filename, checksum_url, checksum_filename, output_dir)
  "#{output_dir}/#{decompressed_filename}"
end

# Base benchmark class
class Benchmark
  attr_reader :name, :metrics
  attr_accessor :snapshot_path, :heights, :chain

  def initialize(name:, config: {})
    @name = name
    @config = config
  end

  def build_config_file
    config = @config.deep_merge(default_config)
    config_path = "#{TEMP_DIR}/#{@name}.toml"

    toml_str = TomlRB.dump(config)
    File.write(config_path, toml_str)
  end
  private :build_config_file

  def build_substitution_hash(dry_run)
    height = snapshot_height(@snapshot_path)
    start = height - @heights

    return { c: '<tbd>', s: '<tbd>', h: start } if dry_run

    config_path = "#{TEMP_DIR}/#{@name}.toml"

    { c: config_path, s: @snapshot_path, h: start }
  end
  private :build_substitution_hash

  def build_artefacts(dry_run)
<<<<<<< HEAD
    clone_command(dry_run)
    clean_command(dry_run)
    build_command(dry_run)
=======
    # exec_command(%w[cargo clean], dry_run)
    exec_command(build_command, dry_run)
>>>>>>> 9125f492

    build_config_file unless dry_run
    build_substitution_hash(dry_run)
  end
  private :build_artefacts

  def run(dry_run, daily)
    puts "Running bench: #{@name}"

    metrics = {}
    args = build_artefacts(dry_run)

    import_command = splice_args(@import_command, args)
    metrics[:import] = exec_command(import_command, dry_run)

    # Save db size just after import
    metrics[:import][:db_size] = db_size unless dry_run

    @sync_status_command = splice_args(@sync_status_command, args)

    unless daily
      validate_command = splice_args(@validate_command, args)
      metrics[:validate] = exec_command(validate_command, dry_run)
    end

    if daily
      validate_online_command = splice_args(@validate_online_command, args)
      new_metrics = exec_command(validate_online_command, dry_run, self)
      new_metrics[:tpm] = (MINUTE * new_metrics[:num_epochs]) / online_validation_secs
      metrics[:validate_online] = new_metrics
    end
    # puts metrics

    clean_db(dry_run)

    @metrics = metrics
  end

  def online_validation_secs
    @chain == 'mainnet' ? 120.0 : 60.0
  end

  def start_online_validation_command
    snapshot_height = snapshot_height(@snapshot_path)
    current = epoch_command
    if current
      puts "@#{current}"
      # Check if we can start the measure
      [current >= snapshot_height + 10, current]
    else
      [false, nil]
    end
  end
end

# Forest benchmark class
class ForestBenchmark < Benchmark
  def default_config
    toml_str = syscall(TEMP_DIR + '/forest/target/release/forest-cli', '--chain', @chain, 'config', 'dump')

    default = Tomlrb.parse(toml_str)
    default['client']['data_dir'] = TEMP_DIR
    default
  end

  def db_size
    config_path = "#{TEMP_DIR}/#{@name}.toml"

    line = syscall(TEMP_DIR + '/forest/target/release/forest-cli', '-c', config_path, 'db', 'stats').split("\n")[1]
    match = line.match(/Database size: (.+)/)
    match[1]
  end

  def clean_db(dry_run)
    puts 'Wiping db'

    config_path = "#{TEMP_DIR}/#{@name}.toml"

    syscall(TEMP_DIR + '/forest/target/release/forest-cli', '-c', config_path, 'db', 'clean', '--force') unless dry_run
  end

  def target
    TEMP_DIR + '/forest/target/release/forest'
  end

  def target_cli
    TEMP_DIR + '/forest/target/release/forest-cli'
  end

  def clone_command(dry_run)
    Dir.chdir(TEMP_DIR) do
      exec_command(['git', 'clone', 'https://github.com/ChainSafe/forest.git'], dry_run)
    end
  end

  def clean_command(dry_run)
    Dir.chdir(TEMP_DIR + '/forest') do
      exec_command(%w[cargo clean], dry_run)
    end
  end

  def build_command(dry_run)
    Dir.chdir(TEMP_DIR + '/forest') do
      exec_command(['cargo', 'build', '--release'], dry_run)
    end
  end

  def epoch_command
    begin
      output = syscall(*@sync_status_command)
    rescue RuntimeError
      return nil
    end
    msg_sync = output.match(/Stage:\smessage sync/m)
    if msg_sync
      # TODO: merge matches since forest prints workers that could be at different stages
      match = output.match(/Height:\s(\d+)/m)
      return match.captures[0].to_i if match
    end
    nil
  end

  def stop_command(pid)
    syscall('kill', '-SIGINT', pid.to_s)
  end

  def initialize(name:, config: {})
    super(name: name, config: config)
    @name = name
    @config = config
    @import_command = [
      target, '--config', '%<c>s', '--encrypt-keystore', 'false', '--import-snapshot', '%<s>s', '--halt-after-import'
    ]
    @validate_command = [
      target, '--config', '%<c>s', '--encrypt-keystore', 'false',
      '--import-snapshot', '%<s>s', '--halt-after-import', '--skip-load', '--height', '%<h>s'
    ]
    @validate_online_command = [
      target, '--config', '%<c>s', '--encrypt-keystore', 'false'
    ]
    @sync_status_command = [
      target_cli, '--config', '%<c>s', 'sync', 'status'
    ]
    @metrics = {}
  end
end

# Forest benchmark class with ParityDb backend
class ParityDbBenchmark < ForestBenchmark
  def build_command(dry_run)
    exec_command(['cargo', 'build', '--release', '--no-default-features', '--features', 'forest_fil_cns,paritydb'],
                 dry_run)
  end
end

# Lotus benchmark class
class LotusBenchmark < Benchmark
  def db_dir
    lotus_path = ENV['LOTUS_PATH'] || "#{Dir.home}/.lotus"
    "#{lotus_path}/datastore/chain"
  end

  def db_size
    size = syscall('du', '-h', db_dir)
    size.split[0]
  end

  def clean_db(dry_run)
    # Clean db
    puts 'Wiping db'
    FileUtils.rm_rf(db_dir, secure: true) unless dry_run
  end

  def build_config_file
    # No support for passing custom config file right now
  end
  private :build_config_file

  def target
    TEMP_DIR + '/lotus/lotus'
  end

  def clone_command(dry_run)
    Dir.chdir(TEMP_DIR) do
      exec_command(['git', 'clone', 'https://github.com/filecoin-project/lotus.git'], dry_run)
    end
    Dir.chdir(TEMP_DIR + '/lotus') do
      exec_command(['git', 'checkout', 'releases'], dry_run)
    end
  end

  def clean_command(dry_run)
    # TODO: handle build both client in a tmpdir
    Dir.chdir(TEMP_DIR + '/lotus') do
      exec_command(['make', 'clean', @chain == 'mainnet' ? 'all' : 'calibnet'], dry_run)
    end
  end

  def build_command(dry_run)
    # TODO: handle build both client in a tmpdir
    Dir.chdir(TEMP_DIR) do
      exec_command(['make', 'install'], dry_run)
    end
  end

  def epoch_command
    begin
      output = syscall(target, 'sync', 'status')
    rescue RuntimeError
      return nil
    end
    msg_sync = output.match(/Stage: message sync/m)
    if msg_sync
      # TODO: merge matches since lotus prints workers that could be at different stages
      match = output.match(/Height: (\d+)/m)
      return match.captures[0].to_i if match
    end
    nil
  end

  def stop_command(_pid)
    syscall(target, 'daemon', 'stop')
  end

  def initialize(name:, config: {})
    super(name: name, config: config)
    @name = name
    @config = config
    @import_command = [
      target, 'daemon', '--import-snapshot', '%<s>s', '--halt-after-import'
    ]
    @validate_online_command = [
      target, 'daemon'
    ]
    @sync_status_command = [
      target, 'sync', 'status'
    ]
    @metrics = {}
  end
end

# Benchmark class for ParityDb with Jemalloc
class JemallocBenchmark < Benchmark
  def build_command
    ['cargo', 'build', '--release', '--no-default-features', '--features', 'forest_fil_cns,paritydb,jemalloc']
  end
end

# Benchmark class for ParityDb with MiMalloc
class MiMallocBenchmark < Benchmark
  def build_command
    ['cargo', 'build', '--release', '--no-default-features', '--features', 'forest_fil_cns,paritydb,mimalloc']
  end
end

def run_benchmarks(benchmarks, options)
  bench_metrics = {}
  benchmarks.each do |bench|
    bench.snapshot_path = options[:snapshot_path]
    bench.heights = options[:heights]
    bench.chain = options[:chain]
    bench.run(options[:dry_run], options[:daily])

    bench_metrics[bench.name] = bench.metrics

    puts "\n"
  end
  if options[:daily]
    write_csv(bench_metrics)
  else
    write_markdown(bench_metrics)
  end

  # puts bench_metrics
end

BENCHMARKS = [
<<<<<<< HEAD
  ForestBenchmark.new(name: 'baseline'),
  ForestBenchmark.new(name: 'baseline-with-stats', config: { 'rocks_db' => { 'enable_statistics' => true } }),
  ParityDbBenchmark.new(name: 'paritydb')
=======
  Benchmark.new(name: 'baseline'),
  Benchmark.new(name: 'baseline-with-stats', config: { 'rocks_db' => { 'enable_statistics' => true } }),
  ParityDbBenchmark.new(name: 'paritydb'),
  JemallocBenchmark.new(name: 'paritydb-jemalloc'),
  MiMallocBenchmark.new(name: 'paritydb-mimalloc')
>>>>>>> 9125f492
].freeze

options = {
  heights: HEIGHTS_TO_VALIDATE,
  pattern: 'baseline',
  chain: 'calibnet', # TODO: replace with 'mainnet' before merging
  daily: true
}
OptionParser.new do |opts|
  opts.banner = 'Usage: bench.rb [options] snapshot'
  opts.on('--dry-run', 'Only print the commands that will be run') { |v| options[:dry_run] = v }
  opts.on('--heights [Integer]', Integer, 'Number of heights to validate') { |v| options[:heights] = v }
  opts.on('--pattern [String]', 'Run benchmarks that match the pattern') { |v| options[:pattern] = v }
  opts.on('--chain [String]', 'Choose network chain [default: mainnet]') { |v| options[:chain] = v }
end.parse!

snapshot_path = ARGV.pop
raise "The file '#{snapshot_path}' does not exist" if snapshot_path && !File.file?(snapshot_path)

if snapshot_path.nil?
  puts 'No snapshot provided, downloading one'
  snapshot_path = download_snapshot(chain: options[:chain])
  puts snapshot_path
end

options[:snapshot_path] = snapshot_path

if options[:daily]
  selection = Set[
    #ForestBenchmark.new(name: 'forest'),
    LotusBenchmark.new(name: 'lotus')
  ]
  run_benchmarks(selection, options)
else
  selection = Set[]
  BENCHMARKS.each do |bench|
    options[:pattern].split(',').each do |pat|
      selection.add(bench) if File.fnmatch(pat.strip, bench.name)
    end
  end
  if selection.empty?
    puts 'Nothing to run'
  else
    run_benchmarks(selection, options)
  end
end<|MERGE_RESOLUTION|>--- conflicted
+++ resolved
@@ -21,12 +21,14 @@
   /(?<height>\d+)_.*/
 ].freeze
 
-HEIGHTS_TO_VALIDATE = 400
+HEIGHTS_TO_VALIDATE = 5
 
 MINUTE = 60
 HOUR = MINUTE * MINUTE
 
-TEMP_DIR = Dir.mktmpdir('forest-benchs-')
+BENCHMARK_DIR = Dir.mktmpdir('benchmark-')
+
+TEMP_DIR = Dir.mktmpdir('benchmark-data-')
 
 # Provides human readable formatting to Numeric class
 class Numeric
@@ -39,10 +41,6 @@
   stdout, _stderr, status = Open3.capture3(*command, chdir: chdir)
 
   status.success? ? stdout.chomp : (raise "#{command}, #{status}")
-end
-
-def forest_version
-  syscall(TEMP_DIR + '/forest/target/release/forest', '--version')
 end
 
 def hr(seconds)
@@ -119,7 +117,6 @@
   metrics
 end
 
-<<<<<<< HEAD
 def import_table_row(key, value)
   elapsed = value[:import][:elapsed] || 'n/a'
   rss = value[:import][:rss]
@@ -136,28 +133,11 @@
 
   metrics.each do |key, value|
     result += import_table_row(key, value)
-=======
-# rubocop:disable Metrics/MethodLength, Metrics/AbcSize
-def write_import_table(metrics)
-  result = "Bench | Import Time | Import RSS | Import VSZ | DB Size\n"
-  result += "-|-|-|-|-\n"
-
-  metrics.each do |key, value|
-    elapsed = value[:import][:elapsed] || 'n/a'
-    rss = value[:import][:rss]
-    rss_max = rss ? (rss.max * 1024).to_bibyte : 'n/a'
-    vsz = value[:import][:vsz]
-    vsz_max = vsz ? (vsz.max * 1024).to_bibyte : 'n/a'
-    db_size = value[:import][:db_size] || 'n/a'
-    result += "#{key} | #{elapsed} | #{rss_max} | #{vsz_max} | #{db_size}\n"
->>>>>>> 9125f492
   end
 
   result
 end
-# rubocop:enable Metrics/MethodLength, Metrics/AbcSize
-
-<<<<<<< HEAD
+
 def write_csv(metrics)
   filename = "result_#{Time.now.to_i}.csv"
   CSV.open(filename, 'w') do |csv|
@@ -178,25 +158,16 @@
 
   result = "Bench | Validate Time | Validate RSS\n"
   result += "-|-|-\n"
-=======
-# rubocop:disable Metrics/MethodLength
-def write_validate_table(metrics)
-  result = "Bench | Validate Time | Validate RSS | Validate VSZ\n"
-  result += "-|-|-|-\n"
->>>>>>> 9125f492
 
   metrics.each do |key, value|
     elapsed = value[:validate][:elapsed] || 'n/a'
     rss = value[:validate][:rss]
     rss_max = rss ? (rss.max * 1024).to_bibyte : 'n/a'
-    vsz = value[:validate][:vsz]
-    vsz_max = vsz ? (vsz.max * 1024).to_bibyte : 'n/a'
-    result += "#{key} | #{elapsed} | #{rss_max} | {#{vsz_max}}\n"
+    result += "#{key} | #{elapsed} | #{rss_max}\n"
   end
 
   result
 end
-# rubocop:enable Metrics/MethodLength
 
 def write_markdown(metrics)
   # Output file is a suite of markdown tables
@@ -207,7 +178,7 @@
 
   filename = "result_#{Time.now.to_i}.md"
   File.write(filename, result)
-  puts "Wrote #{filename}"
+  puts "(I) Wrote #{filename}"
 end
 
 def splice_args(command, args)
@@ -270,7 +241,7 @@
 
   def build_config_file
     config = @config.deep_merge(default_config)
-    config_path = "#{TEMP_DIR}/#{@name}.toml"
+    config_path = "#{data_dir}/#{@name}.toml"
 
     toml_str = TomlRB.dump(config)
     File.write(config_path, toml_str)
@@ -283,21 +254,23 @@
 
     return { c: '<tbd>', s: '<tbd>', h: start } if dry_run
 
-    config_path = "#{TEMP_DIR}/#{@name}.toml"
+    config_path = "#{data_dir}/#{@name}.toml"
 
     { c: config_path, s: @snapshot_path, h: start }
   end
   private :build_substitution_hash
 
   def build_artefacts(dry_run)
-<<<<<<< HEAD
-    clone_command(dry_run)
+    puts "(I) Building artefacts..."
+    if !Dir.exist?(repository_name) then
+      puts "(I) Cloning repository"
+      clone_command(dry_run)
+    else
+      puts "(W) Directory #{repository_name} is already present"
+    end
+    puts "(I) Clean and build client"
     clean_command(dry_run)
     build_command(dry_run)
-=======
-    # exec_command(%w[cargo clean], dry_run)
-    exec_command(build_command, dry_run)
->>>>>>> 9125f492
 
     build_config_file unless dry_run
     build_substitution_hash(dry_run)
@@ -305,7 +278,7 @@
   private :build_artefacts
 
   def run(dry_run, daily)
-    puts "Running bench: #{@name}"
+    puts "(I) Running bench: #{@name}"
 
     metrics = {}
     args = build_artefacts(dry_run)
@@ -326,11 +299,12 @@
     if daily
       validate_online_command = splice_args(@validate_online_command, args)
       new_metrics = exec_command(validate_online_command, dry_run, self)
-      new_metrics[:tpm] = (MINUTE * new_metrics[:num_epochs]) / online_validation_secs
+      #new_metrics[:tpm] = (MINUTE * new_metrics[:num_epochs]) / online_validation_secs
       metrics[:validate_online] = new_metrics
     end
     # puts metrics
 
+    puts '(I) Clean db'
     clean_db(dry_run)
 
     @metrics = metrics
@@ -351,56 +325,72 @@
       [false, nil]
     end
   end
+
+  def repository_name
+    raise 'repository_name method should be implemented' 
+  end
+
+  def data_dir
+    path = "#{TEMP_DIR}/#{repository_name}"
+    if !Dir.exist?(path) then
+      FileUtils.mkdir_p path
+    end
+    path
+  end
 end
 
 # Forest benchmark class
 class ForestBenchmark < Benchmark
   def default_config
-    toml_str = syscall(TEMP_DIR + '/forest/target/release/forest-cli', '--chain', @chain, 'config', 'dump')
+    toml_str = syscall(target_cli, '--chain', @chain, 'config', 'dump')
 
     default = Tomlrb.parse(toml_str)
-    default['client']['data_dir'] = TEMP_DIR
+    default['client']['data_dir'] = data_dir
     default
   end
 
   def db_size
-    config_path = "#{TEMP_DIR}/#{@name}.toml"
-
-    line = syscall(TEMP_DIR + '/forest/target/release/forest-cli', '-c', config_path, 'db', 'stats').split("\n")[1]
+    config_path = "#{data_dir}/#{@name}.toml"
+
+    line = syscall(target_cli, '-c', config_path, 'db', 'stats').split("\n")[1]
     match = line.match(/Database size: (.+)/)
     match[1]
   end
 
   def clean_db(dry_run)
-    puts 'Wiping db'
-
-    config_path = "#{TEMP_DIR}/#{@name}.toml"
-
-    syscall(TEMP_DIR + '/forest/target/release/forest-cli', '-c', config_path, 'db', 'clean', '--force') unless dry_run
+    config_path = "#{data_dir}/#{@name}.toml"
+
+    syscall(target_cli, '-c', config_path, 'db', 'clean', '--force') unless dry_run
   end
 
   def target
-    TEMP_DIR + '/forest/target/release/forest'
+    File.join(repository_name, 'target/release/forest')
   end
 
   def target_cli
-    TEMP_DIR + '/forest/target/release/forest-cli'
+    File.join(repository_name, 'target/release/forest-cli')
+  end
+
+  def repository_name
+    'forest'
   end
 
   def clone_command(dry_run)
-    Dir.chdir(TEMP_DIR) do
-      exec_command(['git', 'clone', 'https://github.com/ChainSafe/forest.git'], dry_run)
+    exec_command(['git', 'clone', 'https://github.com/ChainSafe/forest.git', repository_name], dry_run)
+
+    if dry_run then
+      Dir.mkdir(repository_name)
     end
   end
 
   def clean_command(dry_run)
-    Dir.chdir(TEMP_DIR + '/forest') do
+    Dir.chdir(repository_name) do
       exec_command(%w[cargo clean], dry_run)
     end
   end
 
   def build_command(dry_run)
-    Dir.chdir(TEMP_DIR + '/forest') do
+    Dir.chdir(repository_name) do
       exec_command(['cargo', 'build', '--release'], dry_run)
     end
   end
@@ -448,8 +438,9 @@
 # Forest benchmark class with ParityDb backend
 class ParityDbBenchmark < ForestBenchmark
   def build_command(dry_run)
-    exec_command(['cargo', 'build', '--release', '--no-default-features', '--features', 'forest_fil_cns,paritydb'],
-                 dry_run)
+    Dir.chdir(repository_name) do
+      exec_command(['cargo', 'build', '--release', '--no-default-features', '--features', 'forest_fil_cns,paritydb'], dry_run)
+    end
   end
 end
 
@@ -466,8 +457,6 @@
   end
 
   def clean_db(dry_run)
-    # Clean db
-    puts 'Wiping db'
     FileUtils.rm_rf(db_dir, secure: true) unless dry_run
   end
 
@@ -477,29 +466,20 @@
   private :build_config_file
 
   def target
-    TEMP_DIR + '/lotus/lotus'
-  end
-
-  def clone_command(dry_run)
-    Dir.chdir(TEMP_DIR) do
-      exec_command(['git', 'clone', 'https://github.com/filecoin-project/lotus.git'], dry_run)
-    end
-    Dir.chdir(TEMP_DIR + '/lotus') do
-      exec_command(['git', 'checkout', 'releases'], dry_run)
-    end
+    './lotus/lotus'
   end
 
   def clean_command(dry_run)
     # TODO: handle build both client in a tmpdir
-    Dir.chdir(TEMP_DIR + '/lotus') do
-      exec_command(['make', 'clean', @chain == 'mainnet' ? 'all' : 'calibnet'], dry_run)
+    Dir.chdir('../lotus') do
+      exec_command(%w[make clean], dry_run)
     end
   end
 
   def build_command(dry_run)
     # TODO: handle build both client in a tmpdir
-    Dir.chdir(TEMP_DIR) do
-      exec_command(['make', 'install'], dry_run)
+    Dir.chdir('../lotus') do
+      exec_command(['make', @chain == 'mainnet' ? 'all' : 'calibnet'], dry_run)
     end
   end
 
@@ -539,31 +519,22 @@
   end
 end
 
-# Benchmark class for ParityDb with Jemalloc
-class JemallocBenchmark < Benchmark
-  def build_command
-    ['cargo', 'build', '--release', '--no-default-features', '--features', 'forest_fil_cns,paritydb,jemalloc']
-  end
-end
-
-# Benchmark class for ParityDb with MiMalloc
-class MiMallocBenchmark < Benchmark
-  def build_command
-    ['cargo', 'build', '--release', '--no-default-features', '--features', 'forest_fil_cns,paritydb,mimalloc']
-  end
-end
-
 def run_benchmarks(benchmarks, options)
   bench_metrics = {}
-  benchmarks.each do |bench|
-    bench.snapshot_path = options[:snapshot_path]
-    bench.heights = options[:heights]
-    bench.chain = options[:chain]
-    bench.run(options[:dry_run], options[:daily])
-
-    bench_metrics[bench.name] = bench.metrics
-
-    puts "\n"
+  snapshot_abs_path = File.expand_path(options[:snapshot_path])
+  puts "(I) Using snapshot: #{snapshot_abs_path}"
+  Dir.chdir(BENCHMARK_DIR) do
+    puts "(I) cwd: #{Dir.pwd}"
+    benchmarks.each do |bench|
+      bench.snapshot_path = snapshot_abs_path
+      bench.heights = options[:heights]
+      bench.chain = options[:chain]
+      bench.run(options[:dry_run], options[:daily])
+  
+      bench_metrics[bench.name] = bench.metrics
+  
+      puts "\n"
+    end
   end
   if options[:daily]
     write_csv(bench_metrics)
@@ -571,28 +542,19 @@
     write_markdown(bench_metrics)
   end
 
-  # puts bench_metrics
+  puts bench_metrics
 end
 
 BENCHMARKS = [
-<<<<<<< HEAD
   ForestBenchmark.new(name: 'baseline'),
-  ForestBenchmark.new(name: 'baseline-with-stats', config: { 'rocks_db' => { 'enable_statistics' => true } }),
   ParityDbBenchmark.new(name: 'paritydb')
-=======
-  Benchmark.new(name: 'baseline'),
-  Benchmark.new(name: 'baseline-with-stats', config: { 'rocks_db' => { 'enable_statistics' => true } }),
-  ParityDbBenchmark.new(name: 'paritydb'),
-  JemallocBenchmark.new(name: 'paritydb-jemalloc'),
-  MiMallocBenchmark.new(name: 'paritydb-mimalloc')
->>>>>>> 9125f492
 ].freeze
 
 options = {
   heights: HEIGHTS_TO_VALIDATE,
   pattern: 'baseline',
   chain: 'calibnet', # TODO: replace with 'mainnet' before merging
-  daily: true
+  daily: false
 }
 OptionParser.new do |opts|
   opts.banner = 'Usage: bench.rb [options] snapshot'
@@ -606,7 +568,7 @@
 raise "The file '#{snapshot_path}' does not exist" if snapshot_path && !File.file?(snapshot_path)
 
 if snapshot_path.nil?
-  puts 'No snapshot provided, downloading one'
+  puts '(I) No snapshot provided, downloading one'
   snapshot_path = download_snapshot(chain: options[:chain])
   puts snapshot_path
 end
@@ -615,8 +577,8 @@
 
 if options[:daily]
   selection = Set[
-    #ForestBenchmark.new(name: 'forest'),
-    LotusBenchmark.new(name: 'lotus')
+    ForestBenchmark.new(name: 'forest'),
+    #LotusBenchmark.new(name: 'lotus')
   ]
   run_benchmarks(selection, options)
 else
@@ -627,7 +589,7 @@
     end
   end
   if selection.empty?
-    puts 'Nothing to run'
+    puts '(I) Nothing to run'
   else
     run_benchmarks(selection, options)
   end
