// Copyright 2019-2023 ChainSafe Systems
// SPDX-License-Identifier: Apache-2.0, MIT

mod cid_hashset;
mod error;
<<<<<<< HEAD
pub mod hashset;
=======
>>>>>>> 1ab09732
pub mod json;
pub mod selector;
pub mod util;

pub use libipld::Path;
pub use libipld_core::ipld::Ipld;
pub use util::*;

pub use self::{cid_hashset::CidHashSet, error::Error};

fn lookup_segment<'a>(ipld: &'a Ipld, segment: &str) -> Option<&'a Ipld> {
    match ipld {
        Ipld::Map(map) => map.get(segment),
        Ipld::List(list) => list.get(segment.parse::<usize>().ok()?),
        _ => None,
    }
}

pub use libipld_core::serde::{from_ipld, to_ipld};<|MERGE_RESOLUTION|>--- conflicted
+++ resolved
@@ -3,10 +3,6 @@
 
 mod cid_hashset;
 mod error;
-<<<<<<< HEAD
-pub mod hashset;
-=======
->>>>>>> 1ab09732
 pub mod json;
 pub mod selector;
 pub mod util;
