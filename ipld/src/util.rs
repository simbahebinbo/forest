--- conflicted
+++ resolved
@@ -6,23 +6,7 @@
 use cid::Cid;
 use fvm_ipld_encoding::from_slice;
 
-<<<<<<< HEAD
-use crate::{hashset::CidHashSet, Ipld};
-
-/// Basic trait to abstract way the hashing details to the trait implementation.
-pub trait InsertHash {
-    /// Hashes the input and inserts its hash into the underlying collection.
-    fn hash_and_insert(&mut self, data: &[u8]) -> bool;
-}
-
-impl InsertHash for HashSet<blake3::Hash> {
-    fn hash_and_insert(&mut self, data: &[u8]) -> bool {
-        self.insert(blake3::hash(data))
-    }
-}
-=======
 use crate::{CidHashSet, Ipld};
->>>>>>> 1ab09732
 
 /// Traverses all Cid links, hashing and loading all unique values and using the
 /// callback function to interact with the data.
@@ -93,76 +77,4 @@
     traverse_ipld_links_hash(walked, load_block, &ipld).await?;
 
     Ok(())
-}
-
-//
-// Traverses all Cid links, loading all unique values and using the callback
-// function to interact with the data.
-#[async_recursion::async_recursion]
-async fn traverse_ipld_links_hash2<F, T>(
-    walked: &mut CidHashSet,
-    load_block: &mut F,
-    ipld: &Ipld,
-) -> Result<(), anyhow::Error>
-where
-    F: FnMut(Cid) -> T + Send,
-    T: Future<Output = Result<Vec<u8>, anyhow::Error>> + Send,
-{
-    match ipld {
-        Ipld::Map(m) => {
-            for (_, v) in m.iter() {
-                traverse_ipld_links_hash2(walked, load_block, v).await?;
-            }
-        }
-        Ipld::List(list) => {
-            for v in list.iter() {
-                traverse_ipld_links_hash2(walked, load_block, v).await?;
-            }
-        }
-        Ipld::Link(cid) => {
-            // WASM blocks are stored as IPLD_RAW. They should be loaded but not traversed.
-            if cid.codec() == fvm_shared::IPLD_RAW {
-                if !walked.insert(cid) {
-                    return Ok(());
-                }
-                let _ = load_block(*cid).await?;
-            }
-            if cid.codec() == fvm_ipld_encoding::DAG_CBOR {
-                if !walked.insert(cid) {
-                    return Ok(());
-                }
-                let bytes = load_block(*cid).await?;
-                let ipld = from_slice(&bytes)?;
-                traverse_ipld_links_hash2(walked, load_block, &ipld).await?;
-            }
-        }
-        _ => (),
-    }
-    Ok(())
-}
-
-// Load cids and call [traverse_ipld_links] to resolve recursively.
-pub async fn recurse_links_hash2<F, T>(
-    walked: &mut CidHashSet,
-    root: Cid,
-    load_block: &mut F,
-) -> Result<(), anyhow::Error>
-where
-    F: FnMut(Cid) -> T + Send,
-    T: Future<Output = Result<Vec<u8>, anyhow::Error>> + Send,
-{
-    if !walked.insert(&root) {
-        // Cid has already been traversed
-        return Ok(());
-    }
-    if root.codec() != fvm_ipld_encoding::DAG_CBOR {
-        return Ok(());
-    }
-
-    let bytes = load_block(root).await?;
-    let ipld = from_slice(&bytes)?;
-
-    traverse_ipld_links_hash2(walked, load_block, &ipld).await?;
-
-    Ok(())
 }