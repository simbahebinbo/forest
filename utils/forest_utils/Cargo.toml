[package]
name = "forest_utils"
license.workspace = true
repository.workspace = true
version.workspace = true
authors.workspace = true
edition.workspace = true

[dependencies]
ahash.workspace = true
anyhow.workspace = true
async-trait.workspace = true
atty.workspace = true
blake2b_simd.workspace = true
chrono.workspace = true
cid.workspace = true
const_format = "0.2.26"
digest.workspace = true
<<<<<<< HEAD
forest_shim.workspace = true
=======
flume.workspace = true
>>>>>>> c1674e82
futures.workspace = true
fvm_ipld_blockstore.workspace = true
fvm_ipld_encoding.workspace = true
fvm_ipld_encoding3.workspace = true
human-repr.workspace = true
hyper-rustls.workspace = true
hyper.workspace = true
libc = "0.2"
log.workspace = true
parking_lot.workspace = true
pbr = "1.1"
pin-project-lite.workspace = true
quickcheck.workspace = true
rust_decimal = "1.28.1"
rust_decimal_macros = "1.28.1"
serde = { workspace = true, features = ["derive"] }
serde_ipld_dagcbor.workspace = true
serde_json.workspace = true
thiserror.workspace = true
tokio = { workspace = true, features = ["fs"] }
tokio-util = { workspace = true, features = ["compat", "io-util"] }
toml.workspace = true
url.workspace = true

[dev-dependencies]
cs_serde_bytes = "0.12.2"
multihash = { version = "0.16", default-features = false, features = ["sha2"] }
rand.workspace = true
serde = { workspace = true, features = ["derive"] }
serde_derive = "1.0"
serde_json.workspace = true
sha2 = { workspace = true, default-features = false }
tempfile.workspace = true
tokio = { workspace = true, features = ["macros", "rt", "fs"] }<|MERGE_RESOLUTION|>--- conflicted
+++ resolved
@@ -16,11 +16,8 @@
 cid.workspace = true
 const_format = "0.2.26"
 digest.workspace = true
-<<<<<<< HEAD
+flume.workspace = true
 forest_shim.workspace = true
-=======
-flume.workspace = true
->>>>>>> c1674e82
 futures.workspace = true
 fvm_ipld_blockstore.workspace = true
 fvm_ipld_encoding.workspace = true
