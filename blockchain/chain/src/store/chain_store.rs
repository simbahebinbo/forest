// Copyright 2019-2023 ChainSafe Systems
// SPDX-License-Identifier: Apache-2.0, MIT

<<<<<<< HEAD
use super::index::checkpoint_tipsets;
use super::{index::ChainIndex, tipset_tracker::TipsetTracker, Error};
use crate::Scale;
use ahash::{HashMap, HashMapExt};
=======
use std::{collections::VecDeque, num::NonZeroUsize, sync::Arc, time::SystemTime};

use ahash::{HashMap, HashMapExt, HashSet, HashSetExt};
>>>>>>> ff800d62
use anyhow::Result;
use async_stream::stream;
use bls_signatures::Serialize as SerializeBls;
use chrono::Utc;
use cid::{multihash::Code::Blake2b256, Cid};
use digest::Digest;
use forest_actor_interface::EPOCHS_IN_DAY;
use forest_beacon::{BeaconEntry, IGNORE_DRAND_VAR};
use forest_blocks::{Block, BlockHeader, FullTipset, Tipset, TipsetKeys, TxMeta};
use forest_db::{ReadStore, ReadWriteStore, Store};
use forest_encoding::de::DeserializeOwned;
use forest_interpreter::BlockMessages;
use forest_ipld::{hashset::CidHashSet, recurse_links_hash2};
use forest_legacy_ipld_amt::Amt;
<<<<<<< HEAD
use forest_message::Message as MessageTrait;
use forest_message::{ChainMessage, SignedMessage};
=======
use forest_libp2p_bitswap::{BitswapStoreRead, BitswapStoreReadWrite};
use forest_message::{ChainMessage, Message as MessageTrait, SignedMessage};
>>>>>>> ff800d62
use forest_metrics::metrics;
use forest_networks::ChainConfig;
use forest_shim::state_tree::StateTree;
use forest_utils::{db::BlockstoreExt, io::Checksum};
use futures::Future;
use fvm_ipld_blockstore::Blockstore;
use fvm_ipld_car::CarHeader;
use fvm_ipld_encoding::{from_slice, Cbor};
use fvm_shared::{
    address::Address,
    clock::ChainEpoch,
    crypto::signature::{Signature, SignatureType},
    econ::TokenAmount,
    message::Message,
    receipt::Receipt,
};
use log::{debug, info, trace, warn};
use lru::LruCache;
use parking_lot::Mutex;
use serde::Serialize;
<<<<<<< HEAD
use std::num::NonZeroUsize;
use std::sync::atomic::{AtomicU64, Ordering};
use std::sync::Arc;
use std::{collections::VecDeque, time::SystemTime};
use tokio::io::AsyncWrite;
use tokio::sync::broadcast::{self, Sender as Publisher};
use tokio::sync::Mutex as TokioMutex;
=======
use tokio::{
    io::AsyncWrite,
    sync::{
        broadcast::{self, Sender as Publisher},
        Mutex as TokioMutex,
    },
};
>>>>>>> ff800d62
use tokio_util::compat::TokioAsyncWriteCompatExt;

use super::{
    index::{checkpoint_tipsets, ChainIndex},
    tipset_tracker::TipsetTracker,
    Error,
};
use crate::Scale;

const GENESIS_KEY: &str = "gen_block";
const HEAD_KEY: &str = "head";
const BLOCK_VAL_PREFIX: &[u8] = b"block_val/";

// A cap on the size of the future_sink
const SINK_CAP: usize = 200;

const DEFAULT_TIPSET_CACHE_SIZE: NonZeroUsize =
    forest_utils::const_option!(NonZeroUsize::new(8192));

/// `Enum` for `pubsub` channel that defines message type variant and data
/// contained in message type.
#[derive(Clone, Debug)]
pub enum HeadChange {
    Current(Arc<Tipset>),
    Apply(Arc<Tipset>),
    Revert(Arc<Tipset>),
}

/// Stores chain data such as heaviest tipset and cached tipset info at each
/// epoch. This structure is thread-safe, and all caches are wrapped in a mutex
/// to allow a consistent `ChainStore` to be shared across tasks.
pub struct ChainStore<DB> {
    /// Publisher for head change events
    publisher: Publisher<HeadChange>,

    /// key-value `datastore`.
    pub db: DB,

    /// Tipset at the head of the best-known chain.
    heaviest: Mutex<Arc<Tipset>>,

    /// Caches loaded tipsets for fast retrieval.
    ts_cache: Arc<TipsetCache>,

    /// Used as a cache for tipset `lookbacks`.
    chain_index: ChainIndex<DB>,

    /// Tracks blocks for the purpose of forming tipsets.
    tipset_tracker: TipsetTracker<DB>,
}

impl<DB> ChainStore<DB>
where
    DB: Blockstore + Store + Send + Sync,
{
    pub fn new(
        db: DB,
        chain_config: Arc<ChainConfig>,
        genesis_block_header: &BlockHeader,
    ) -> Result<Self>
    where
        DB: Clone,
    {
        let (publisher, _) = broadcast::channel(SINK_CAP);
        let ts_cache = Arc::new(Mutex::new(LruCache::new(DEFAULT_TIPSET_CACHE_SIZE)));
        let genesis_ts = Arc::new(Tipset::from(genesis_block_header));
        let cs = Self {
            publisher,
            // subscriptions: Default::default(),
            // subscriptions_count: Default::default(),
            chain_index: ChainIndex::new(ts_cache.clone(), db.clone()),
            tipset_tracker: TipsetTracker::new(db.clone(), chain_config),
            db,
            ts_cache,
            heaviest: Mutex::new(genesis_ts.clone()),
        };

        // Result intentionally ignored, doesn't matter if heaviest doesn't exist in
        // store yet
        let _ = cs.load_heaviest_tipset();

        cs.set_genesis(genesis_block_header)?;

        if cs.blockstore().read(HEAD_KEY)?.is_none() {
            cs.set_heaviest_tipset(genesis_ts)?;
        }

        Ok(cs)
    }

    /// Sets heaviest tipset within `ChainStore` and store its tipset keys under
    /// `HEAD_KEY`
    pub fn set_heaviest_tipset(&self, ts: Arc<Tipset>) -> Result<(), Error> {
        let db = self.db.persistent();
        db.write(HEAD_KEY, ts.key().marshal_cbor()?)?;
        *self.heaviest.lock() = ts.clone();
        if self.publisher.send(HeadChange::Apply(ts)).is_err() {
            debug!("did not publish head change, no active receivers");
        }
        Ok(())
    }

    /// Writes genesis to `blockstore`.
    pub fn set_genesis(&self, header: &BlockHeader) -> Result<Cid, Error> {
        let db = self.blockstore().persistent();
        db.write(GENESIS_KEY, header.marshal_cbor()?)?;
        db.put_obj(&header, Blake2b256)
            .map_err(|e| Error::Other(e.to_string()))
    }

    /// Adds a [`BlockHeader`] to the tipset tracker, which tracks valid
    /// headers.
    pub fn add_to_tipset_tracker(&self, header: &BlockHeader) {
        self.tipset_tracker.add(header);
    }

    /// Writes tipset block headers to data store and updates heaviest tipset
    /// with other compatible tracked headers.
    pub fn put_tipset<S>(&self, ts: &Tipset) -> Result<(), Error>
    where
        S: Scale,
    {
        // TODO: we could add the blocks of `ts` to the tipset tracker from here,
        // making `add_to_tipset_tracker` redundant and decreasing the number of
        // `blockstore` reads
        persist_objects(self.blockstore().persistent(), ts.blocks())?;

        // Expand tipset to include other compatible blocks at the epoch.
        let expanded = self.expand_tipset(ts.min_ticket_block().clone())?;
        self.update_heaviest::<S>(Arc::new(expanded))?;
        Ok(())
    }

    /// Expands tipset to tipset with all other headers in the same epoch using
    /// the tipset tracker.
    fn expand_tipset(&self, header: BlockHeader) -> Result<Tipset, Error> {
        self.tipset_tracker.expand(header)
    }

    /// Loads heaviest tipset from `datastore` and sets as heaviest in
    /// `chainstore`.
    fn load_heaviest_tipset(&self) -> Result<(), Error> {
        let heaviest_ts = match self.db.read(HEAD_KEY)? {
            Some(bz) => self.tipset_from_keys(&from_slice(&bz)?)?,
            None => {
                warn!("No previous chain state found");
                return Err(Error::Other("No chain state found".to_owned()));
            }
        };

        // set as heaviest tipset
        *self.heaviest.lock() = heaviest_ts;
        Ok(())
    }

    /// Returns genesis [`BlockHeader`] from the store based on a static key.
    pub fn genesis(&self) -> Result<BlockHeader, Error> {
        self.blockstore()
            .read(GENESIS_KEY)?
            .map(|bz| BlockHeader::unmarshal_cbor(&bz).map_err(|e| Error::Other(e.to_string())))
            .ok_or(Error::Other(
                "Genesis key not defined in database".to_string(),
            ))?
    }

    /// Returns the currently tracked heaviest tipset.
    pub fn heaviest_tipset(&self) -> Arc<Tipset> {
        self.heaviest.lock().clone()
    }

    /// Returns a reference to the publisher of head changes.
    pub fn publisher(&self) -> &Publisher<HeadChange> {
        &self.publisher
    }

    /// Returns key-value store instance.
    pub fn blockstore(&self) -> &DB {
        &self.db
    }

    /// Returns Tipset from key-value store from provided CIDs
    pub fn tipset_from_keys(&self, tsk: &TipsetKeys) -> Result<Arc<Tipset>, Error> {
        if tsk.cids().is_empty() {
            return Ok(self.heaviest_tipset());
        }
        tipset_from_keys(&self.ts_cache, self.blockstore(), tsk)
    }

    /// Returns Tipset key hash from key-value store from provided CIDs
    pub fn tipset_hash_from_keys(&self, tsk: &TipsetKeys) -> String {
        checkpoint_tipsets::tipset_hash(tsk)
    }

    /// Determines if provided tipset is heavier than existing known heaviest
    /// tipset
    fn update_heaviest<S>(&self, ts: Arc<Tipset>) -> Result<(), Error>
    where
        S: Scale,
    {
        // Calculate heaviest weight before matching to avoid deadlock with mutex
        let heaviest_weight = S::weight(self.blockstore(), self.heaviest.lock().as_ref())?;

        let new_weight = S::weight(self.blockstore(), ts.as_ref())?;
        let curr_weight = heaviest_weight;

        if new_weight > curr_weight {
            // TODO potentially need to deal with re-orgs here
            info!("New heaviest tipset: {:?}", ts.key());
            self.set_heaviest_tipset(ts)?;
        }
        Ok(())
    }

<<<<<<< HEAD
    /// Checks store if block has already been validated. Key based on the block validation prefix.
    pub fn is_block_validated(&self, epoch: ChainEpoch, cid: &Cid) -> Result<bool, Error> {
=======
    /// Checks store if block has already been validated. Key based on the block
    /// validation prefix.
    pub fn is_block_validated(&self, cid: &Cid) -> Result<bool, Error> {
>>>>>>> ff800d62
        let key = block_validation_key(cid);

        Ok(self.db.rolling_by_epoch(epoch).exists(key)?)
    }

<<<<<<< HEAD
    /// Marks block as validated in the store. This is retrieved using the block validation prefix.
    pub fn mark_block_as_validated(&self, epoch: ChainEpoch, cid: &Cid) -> Result<(), Error> {
=======
    /// Marks block as validated in the store. This is retrieved using the block
    /// validation prefix.
    pub fn mark_block_as_validated(&self, cid: &Cid) -> Result<(), Error> {
>>>>>>> ff800d62
        let key = block_validation_key(cid);

        Ok(self.db.rolling_by_epoch(epoch).write(key, [])?)
    }

    /// Returns the tipset behind `tsk` at a given `height`.
    /// If the given height is a null round:
    /// - If `prev` is `true`, the tipset before the null round is returned.
    /// - If `prev` is `false`, the tipset following the null round is returned.
    ///
    /// Returns `None` if the tipset provided was the tipset at the given
    /// height.
    pub fn tipset_by_height(
        &self,
        height: ChainEpoch,
        ts: Arc<Tipset>,
        prev: bool,
    ) -> Result<Arc<Tipset>, Error> {
        if height > ts.epoch() {
            return Err(Error::Other(
                "searching for tipset that has a height less than starting point".to_owned(),
            ));
        }
        if height == ts.epoch() {
            return Ok(ts);
        }

        let mut lbts = self.chain_index.get_tipset_by_height(ts.clone(), height)?;

        if lbts.epoch() < height {
            warn!(
                "chain index returned the wrong tipset at height {}, using slow retrieval",
                height
            );
            lbts = self
                .chain_index
                .get_tipset_by_height_without_cache(ts, height)?;
        }

        if lbts.epoch() == height || !prev {
            Ok(lbts)
        } else {
            self.tipset_from_keys(lbts.parents())
        }
    }

    pub fn validate_tipset_checkpoints(
        &self,
        from: Arc<Tipset>,
        network: String,
    ) -> Result<(), Error> {
        info!(
            "Validating {network} tipset checkpoint hashes from: {}",
            from.epoch()
        );

        let Some(mut hashes) = checkpoint_tipsets::get_tipset_hashes(&network) else {
            info!("No checkpoint tipsets found for network: {network}, skipping validation.");
            return Ok(());
        };

        let mut ts = from;
        let tipset_hash = checkpoint_tipsets::tipset_hash(ts.key());
        hashes.remove(&tipset_hash);

        loop {
            let pts = self.chain_index.load_tipset(ts.parents())?;
            let tipset_hash = checkpoint_tipsets::tipset_hash(ts.key());
            hashes.remove(&tipset_hash);

            ts = pts;

            if ts.epoch() == 0 {
                break;
            }
        }

        if !hashes.is_empty() {
            return Err(Error::Other(format!(
                "Found tipset hash(es) on {network} that are no longer valid: {hashes:?}"
            )));
        }

        if !checkpoint_tipsets::validate_genesis_cid(ts.key(), &network) {
            return Err(Error::Other(format!(
                "Genesis cid {:?} on {network} network does not match with one stored in checkpoint registry",
                ts.key().cid()
            )));
        }

        Ok(())
    }

    /// Finds the latest beacon entry given a tipset up to 20 tipsets behind
    pub fn latest_beacon_entry(&self, ts: &Tipset) -> Result<BeaconEntry, Error> {
        let check_for_beacon_entry = |ts: &Tipset| {
            let cbe = ts.min_ticket_block().beacon_entries();
            if let Some(entry) = cbe.last() {
                return Ok(Some(entry.clone()));
            }
            if ts.epoch() == 0 {
                return Err(Error::Other(
                    "made it back to genesis block without finding beacon entry".to_owned(),
                ));
            }
            Ok(None)
        };

        if let Some(entry) = check_for_beacon_entry(ts)? {
            return Ok(entry);
        }
        let mut cur = self.tipset_from_keys(ts.parents())?;
        for i in 1..20 {
            if i != 1 {
                cur = self.tipset_from_keys(cur.parents())?;
            }
            if let Some(entry) = check_for_beacon_entry(&cur)? {
                return Ok(entry);
            }
        }

        if std::env::var(IGNORE_DRAND_VAR) == Ok("1".to_owned()) {
            return Ok(BeaconEntry::new(
                0,
                vec![9, 9, 9, 9, 9, 9, 9, 9, 9, 9, 9, 9, 9, 9, 9, 9],
            ));
        }

        Err(Error::Other(
            "Found no beacon entries in the 20 latest tipsets".to_owned(),
        ))
    }

    /// Constructs and returns a full tipset if messages from storage exists -
    /// non self version
    pub fn fill_tipset(&self, ts: &Tipset) -> Option<FullTipset>
    where
        DB: Blockstore,
    {
        // Collect all messages before moving tipset.
        let messages: Vec<(Vec<_>, Vec<_>)> = match ts
            .blocks()
            .iter()
            .map(|h| block_messages(self.blockstore(), h))
            .collect::<Result<_, Error>>()
        {
            Ok(m) => m,
            Err(e) => {
                trace!("failed to fill tipset: {}", e);
                return None;
            }
        };

        // Zip messages with blocks
        let blocks = ts
            .blocks()
            .iter()
            .cloned()
            .zip(messages)
            .map(|(header, (bls_messages, secp_messages))| Block {
                header,
                bls_messages,
                secp_messages,
            })
            .collect();

        // the given tipset has already been verified, so this cannot fail
        Some(FullTipset::new(blocks).unwrap())
    }

    /// Retrieves block messages to be passed through the VM.
    ///
    /// It removes duplicate messages which appear in multiple blocks.
    pub fn block_msgs_for_tipset(&self, ts: &Tipset) -> Result<Vec<BlockMessages>, Error> {
        let mut applied = HashMap::new();
        let mut select_msg = |m: ChainMessage| -> Option<ChainMessage> {
            // The first match for a sender is guaranteed to have correct nonce
            // the block isn't valid otherwise.
            let entry = applied.entry(*m.from()).or_insert_with(|| m.sequence());

            if *entry != m.sequence() {
                return None;
            }

            *entry += 1;
            Some(m)
        };

        ts.blocks()
            .iter()
            .map(|b| {
                let (usm, sm) = block_messages(self.blockstore(), b)?;

                let mut messages = Vec::with_capacity(usm.len() + sm.len());
                messages.extend(
                    usm.into_iter()
                        .filter_map(|m| select_msg(ChainMessage::Unsigned(m))),
                );
                messages.extend(
                    sm.into_iter()
                        .filter_map(|m| select_msg(ChainMessage::Signed(m))),
                );

                Ok(BlockMessages {
                    miner: *b.miner_address(),
                    messages,
                    win_count: b
                        .election_proof()
                        .as_ref()
                        .map(|e| e.win_count)
                        .unwrap_or_default(),
                })
            })
            .collect()
    }

    /// Retrieves ordered valid messages from a `Tipset`. This will only include
    /// messages that will be passed through the VM.
    pub fn messages_for_tipset(&self, ts: &Tipset) -> Result<Vec<ChainMessage>, Error> {
        let bmsgs = self.block_msgs_for_tipset(ts)?;
        Ok(bmsgs.into_iter().flat_map(|bm| bm.messages).collect())
    }

    /// Exports a range of tipsets, as well as the state roots based on the
    /// `recent_roots`.
    pub async fn export<W, D>(
        &self,
        tipset: &Tipset,
        recent_roots: ChainEpoch,
        writer: Option<W>,
        prune_db: bool,
    ) -> Result<Option<digest::Output<D>>, Error>
    where
        D: Digest,
        W: AsyncWrite + Checksum<D> + Send + Unpin + 'static,
    {
        let dry_run = writer.is_none();
        let start = Utc::now();

        // Channel cap is equal to buffered write size
        const CHANNEL_CAP: usize = 1000;
        let (tx, rx) = flume::bounded(CHANNEL_CAP);
        let header = CarHeader::from(tipset.key().cids().to_vec());

        let writer = writer.map(|w| Arc::new(TokioMutex::new(w.compat_write())));
        let writer_clone = writer.clone();

        // Spawns task which receives blocks to write to the car writer.
        let write_task = tokio::task::spawn(async move {
            if let Some(writer) = writer_clone {
                let mut writer = writer.lock().await;
                header
                    .write_stream_async(
                        &mut *writer,
                        &mut Box::pin(stream! {
                            while let Ok(val) = rx.recv_async().await {
                                yield val;
                            }
                        }),
                    )
                    .await
                    .map_err(|e| Error::Other(format!("Failed to write blocks in export: {e}")))
            } else {
                while rx.recv_async().await.is_ok() {}
                Ok(())
            }
        });

        let global_pre_time = SystemTime::now();
        info!("chain export started, dry_run: {dry_run}, prune_db: {prune_db}");

<<<<<<< HEAD
        let from_persistent = Arc::new(AtomicU64::new(0));
        let from_latest_rolling = Arc::new(AtomicU64::new(0));
        let from_old_rolling = Arc::new(AtomicU64::new(0));
        // Walks over tipset and historical data, sending all blocks visited into the car writer.
=======
        // Walks over tipset and historical data, sending all blocks visited into the
        // car writer.
>>>>>>> ff800d62
        Self::walk_snapshot(tipset, recent_roots, |cid| {
            let tx_clone = tx.clone();
            let from_persistent = from_persistent.clone();
            let from_latest_rolling = from_latest_rolling.clone();
            let from_old_rolling = from_old_rolling.clone();
            let proxy_store = self.blockstore();
            let persistent_store = self.blockstore().persistent();
            let latest_rolling_store = self.blockstore().rolling_by_epoch_raw(tipset.epoch());
            async move {
                let block = {
                    if let Some(block) = Blockstore::get(persistent_store, &cid)? {
                        from_persistent.fetch_add(1, Ordering::Relaxed);
                        block
                    } else if let Some(block) = Blockstore::get(&latest_rolling_store.store, &cid)?
                    {
                        from_latest_rolling.fetch_add(1, Ordering::Relaxed);
                        block
                    } else {
                        from_old_rolling.fetch_add(1, Ordering::Relaxed);
                        let block = proxy_store.get(&cid)?.ok_or_else(|| {
                            Error::Other("Cid {cid} not found in blockstore".to_string())
                        })?;
                        if prune_db {
                            latest_rolling_store.store.put_keyed(&cid, &block)?;
                        }
                        block
                    }
                };

                if !dry_run {
                    tx_clone.send_async((cid, block.clone())).await?;
                }
                Ok(block)
            }
        })
        .await?;

        // Drop sender, to close the channel to write task, which will end when finished
        // writing
        drop(tx);

        // Await on values being written.
        write_task
            .await
            .map_err(|e| Error::Other(format!("Failed to write blocks in export: {e}")))??;

        let time = SystemTime::now()
            .duration_since(global_pre_time)
            .expect("time cannot go backwards");
        info!(
            "export finished, dry_run: {dry_run}, prune_db: {prune_db}, took {} seconds",
            time.as_secs()
        );

        info!(
            "chain export started at {start}, rolling store stats: {}, from_persistent: {}, from_latest_rolling: {}, from_old_rolling: {}",
            self.blockstore().rolling_stats(),from_persistent.load(Ordering::Relaxed) ,from_latest_rolling.load(Ordering::Relaxed),from_old_rolling.load(Ordering::Relaxed)
        );

        if prune_db {
            info!("Start pruning DB");
            let index_to_keep = (tipset.epoch() / EPOCHS_IN_DAY) as usize;
            self.blockstore()
                .rolling()
                .delete_on(|index| index < index_to_keep);
            info!("Finish pruning DB");
        }

        if let Some(writer) = writer {
            let digest = writer.lock().await.get_mut().finalize();
            Ok(Some(digest))
        } else {
            Ok(None)
        }
    }

    /// Walks over tipset and state data and loads all blocks not yet seen.
    /// This is tracked based on the callback function loading blocks.
    pub async fn walk_snapshot<F, T>(
        tipset: &Tipset,
        recent_roots: ChainEpoch,
        mut load_block: F,
    ) -> Result<(), Error>
    where
        F: FnMut(Cid) -> T + Send,
        T: Future<Output = Result<Vec<u8>, anyhow::Error>> + Send,
    {
        let mut seen = CidHashSet::new()?;
        let mut blocks_to_walk: VecDeque<Cid> = tipset.cids().to_vec().into();
        let mut current_min_height = tipset.epoch();
        let incl_roots_epoch = tipset.epoch() - recent_roots;

        while let Some(next) = blocks_to_walk.pop_front() {
            if !seen.insert(&next) {
                continue;
            }

            let data = load_block(next).await?;

            let h = BlockHeader::unmarshal_cbor(&data)?;

            if current_min_height > h.epoch() {
                current_min_height = h.epoch();
                if current_min_height % EPOCHS_IN_DAY == 0 {
                    info!(target: "chain_api", "export at: {}", current_min_height);
                }
            }

            if h.epoch() > incl_roots_epoch {
                recurse_links_hash2(&mut seen, *h.messages(), &mut load_block).await?;
            }

            if h.epoch() > 0 {
                for p in h.parents().cids() {
                    blocks_to_walk.push_back(*p);
                }
            } else {
                for p in h.parents().cids() {
                    load_block(*p).await?;
                }
            }

            if h.epoch() == 0 || h.epoch() > incl_roots_epoch {
                recurse_links_hash2(&mut seen, *h.state_root(), &mut load_block).await?;
            }
        }

        Ok(())
    }
}

pub(crate) type TipsetCache = Mutex<LruCache<TipsetKeys, Arc<Tipset>>>;

/// Loads a tipset from memory given the tipset keys and cache.
pub(crate) fn tipset_from_keys<BS>(
    cache: &TipsetCache,
    store: &BS,
    tsk: &TipsetKeys,
) -> Result<Arc<Tipset>, Error>
where
    BS: Blockstore,
{
    if let Some(ts) = cache.lock().get(tsk) {
        metrics::LRU_CACHE_HIT
            .with_label_values(&[metrics::values::TIPSET])
            .inc();
        return Ok(ts.clone());
    }

    let block_headers: Vec<BlockHeader> = tsk
        .cids()
        .iter()
        .map(|c| {
            store
                .get_obj(c)
                .map_err(|e| Error::Other(e.to_string()))?
                .ok_or_else(|| Error::NotFound(String::from("Key for header")))
        })
        .collect::<Result<_, Error>>()?;

    // construct new Tipset to return
    let ts = Arc::new(Tipset::new(block_headers)?);
    cache.lock().put(tsk.clone(), ts.clone());
    metrics::LRU_CACHE_MISS
        .with_label_values(&[metrics::values::TIPSET])
        .inc();
    Ok(ts)
}

/// Helper to ensure consistent CID to db key translation.
fn block_validation_key(cid: &Cid) -> Vec<u8> {
    let mut key = Vec::new();
    key.extend_from_slice(BLOCK_VAL_PREFIX);
    key.extend(cid.to_bytes());
    key
}

/// Returns a Tuple of BLS messages of type `UnsignedMessage` and SECP messages
/// of type `SignedMessage`
pub fn block_messages<DB>(
    db: &DB,
    bh: &BlockHeader,
) -> Result<(Vec<Message>, Vec<SignedMessage>), Error>
where
    DB: Blockstore,
{
    let (bls_cids, secpk_cids) = read_msg_cids(db, bh.messages())?;

    let bls_msgs: Vec<Message> = messages_from_cids(db, &bls_cids)?;
    let secp_msgs: Vec<SignedMessage> = messages_from_cids(db, &secpk_cids)?;

    Ok((bls_msgs, secp_msgs))
}

/// Returns a tuple of `UnsignedMessage` and `SignedMessages` from their CID
pub fn block_messages_from_cids<DB>(
    db: &DB,
    bls_cids: &[Cid],
    secp_cids: &[Cid],
) -> Result<(Vec<Message>, Vec<SignedMessage>), Error>
where
    DB: Blockstore,
{
    let bls_msgs: Vec<Message> = messages_from_cids(db, bls_cids)?;
    let secp_msgs: Vec<SignedMessage> = messages_from_cids(db, secp_cids)?;

    Ok((bls_msgs, secp_msgs))
}

/// Returns a tuple of CIDs for both unsigned and signed messages
// TODO cache these recent meta roots
pub fn read_msg_cids<DB>(db: &DB, msg_cid: &Cid) -> Result<(Vec<Cid>, Vec<Cid>), Error>
where
    DB: Blockstore,
{
    if let Some(roots) = db
        .get_obj::<TxMeta>(msg_cid)
        .map_err(|e| Error::Other(e.to_string()))?
    {
        let bls_cids = read_amt_cids(db, &roots.bls_message_root)?;
        let secpk_cids = read_amt_cids(db, &roots.secp_message_root)?;
        Ok((bls_cids, secpk_cids))
    } else {
        Err(Error::UndefinedKey(format!(
            "no msg root with cid {msg_cid}"
        )))
    }
}

/// Persists slice of `serializable` objects to `blockstore`.
pub fn persist_objects<DB, C>(db: &DB, headers: &[C]) -> Result<(), Error>
where
    DB: Blockstore,
    C: Serialize,
{
    for chunk in headers.chunks(256) {
        db.bulk_put(chunk, Blake2b256)
            .map_err(|e| Error::Other(e.to_string()))?;
    }
    Ok(())
}

/// Returns a vector of CIDs from provided root CID
fn read_amt_cids<DB>(db: &DB, root: &Cid) -> Result<Vec<Cid>, Error>
where
    DB: Blockstore,
{
    let amt = Amt::<Cid, _>::load(root, db)?;

    let mut cids = Vec::new();
    for i in 0..amt.count() {
        if let Some(c) = amt.get(i)? {
            cids.push(*c);
        }
    }

    Ok(cids)
}

/// Attempts to de-serialize to unsigned message or signed message and then
/// returns it as a [`ChainMessage`].
pub fn get_chain_message<DB>(db: &DB, key: &Cid) -> Result<ChainMessage, Error>
where
    DB: Blockstore,
{
    db.get_obj(key)
        .map_err(|e| Error::Other(e.to_string()))?
        .ok_or_else(|| Error::UndefinedKey(key.to_string()))
}

/// Given a tipset this function will return all unique messages in that tipset.
pub fn messages_for_tipset<DB>(db: &DB, ts: &Tipset) -> Result<Vec<ChainMessage>, Error>
where
    DB: Blockstore,
{
    let mut applied: HashMap<Address, u64> = HashMap::new();
    let mut balances: HashMap<Address, TokenAmount> = HashMap::new();
    let state =
        StateTree::new_from_root(db, ts.parent_state()).map_err(|e| Error::Other(e.to_string()))?;

    // message to get all messages for block_header into a single iterator
    let mut get_message_for_block_header = |b: &BlockHeader| -> Result<Vec<ChainMessage>, Error> {
        let (unsigned, signed) = block_messages(db, b)?;
        let mut messages = Vec::with_capacity(unsigned.len() + signed.len());
        let unsigned_box = unsigned.into_iter().map(ChainMessage::Unsigned);
        let signed_box = signed.into_iter().map(ChainMessage::Signed);

        for message in unsigned_box.chain(signed_box) {
            let from_address = message.from();
            if applied.contains_key(from_address) {
                let actor_state = state
                    .get_actor(from_address)
                    .map_err(|e| Error::Other(e.to_string()))?
                    .ok_or_else(|| Error::Other("Actor state not found".to_string()))?;
                applied.insert(*from_address, actor_state.sequence);
                balances.insert(*from_address, actor_state.balance);
            }
            if let Some(seq) = applied.get_mut(from_address) {
                if *seq != message.sequence() {
                    continue;
                }
                *seq += 1;
            } else {
                continue;
            }
            if let Some(bal) = balances.get_mut(from_address) {
                if *bal < message.required_funds() {
                    continue;
                }
                *bal -= message.required_funds();
            } else {
                continue;
            }

            messages.push(message)
        }

        Ok(messages)
    };

    ts.blocks().iter().fold(Ok(Vec::new()), |vec, b| {
        let mut message_vec = vec?;
        let mut messages = get_message_for_block_header(b)?;
        message_vec.append(&mut messages);
        Ok(message_vec)
    })
}

/// Returns messages from key-value store based on a slice of [`Cid`]s.
pub fn messages_from_cids<DB, T>(db: &DB, keys: &[Cid]) -> Result<Vec<T>, Error>
where
    DB: Blockstore,
    T: DeserializeOwned,
{
    keys.iter()
        .map(|k| {
            db.get_obj(k)
                .map_err(|e| Error::Other(e.to_string()))?
                .ok_or_else(|| Error::UndefinedKey(k.to_string()))
        })
        .collect()
}

/// Returns parent message receipt given `block_header` and message index.
pub fn get_parent_reciept<DB>(
    db: &DB,
    block_header: &BlockHeader,
    i: usize,
) -> Result<Option<Receipt>, Error>
where
    DB: Blockstore,
{
    let amt = Amt::load(block_header.message_receipts(), db)?;
    let receipts = amt.get(i)?;
    Ok(receipts.cloned())
}

pub mod headchange_json {
    use forest_blocks::tipset_json::TipsetJson;
    use serde::{Deserialize, Serialize};

    use super::*;

    #[derive(Debug, Deserialize, Serialize)]
    #[serde(rename_all = "lowercase")]
    #[serde(tag = "type", content = "val")]
    pub enum HeadChangeJson {
        Current(TipsetJson),
        Apply(TipsetJson),
        Revert(TipsetJson),
    }

    pub type SubscriptionHeadChange = (i64, Vec<HeadChangeJson>);

    impl From<HeadChange> for HeadChangeJson {
        fn from(wrapper: HeadChange) -> Self {
            match wrapper {
                HeadChange::Current(tipset) => HeadChangeJson::Current(TipsetJson(tipset)),
                HeadChange::Apply(tipset) => HeadChangeJson::Apply(TipsetJson(tipset)),
                HeadChange::Revert(tipset) => HeadChangeJson::Revert(TipsetJson(tipset)),
            }
        }
    }
}

/// Result of persisting a vector of `SignedMessage`s that are to be included in
/// a block.
///
/// The fields are public so they can be partially moved, but they should not be
/// modified.
pub struct PersistedBlockMessages {
    /// Overall CID to be included in the `BlockHeader`.
    pub msg_cid: Cid,
    /// All CIDs of SECP messages, to be included in `BlockMsg`.
    pub secp_cids: Vec<Cid>,
    /// All CIDs of BLS messages, to be included in `BlockMsg`.
    pub bls_cids: Vec<Cid>,
    /// Aggregated signature of all BLS messages, to be included in the
    /// `BlockHeader`.
    pub bls_agg: Signature,
}

/// Partition the messages into SECP and BLS variants, store them individually
/// in the IPLD store, and the corresponding `TxMeta` as well, returning its CID
/// so that it can be put in a block header. Also return the aggregated BLS
/// signature of all BLS messages.
pub fn persist_block_messages<DB: Blockstore>(
    db: &DB,
    messages: Vec<&SignedMessage>,
) -> anyhow::Result<PersistedBlockMessages> {
    let mut bls_cids = Vec::new();
    let mut secp_cids = Vec::new();

    let mut bls_sigs = Vec::new();
    for msg in messages {
        if msg.signature().signature_type() == SignatureType::BLS {
            let c = db.put_obj(&msg.message, Blake2b256)?;
            bls_cids.push(c);
            bls_sigs.push(&msg.signature);
        } else {
            let c = db.put_obj(&msg, Blake2b256)?;
            secp_cids.push(c);
        }
    }

    let bls_msg_root = Amt::new_from_iter(db, bls_cids.iter().copied())?;
    let secp_msg_root = Amt::new_from_iter(db, secp_cids.iter().copied())?;

    let mmcid = db.put_obj(
        &TxMeta {
            bls_message_root: bls_msg_root,
            secp_message_root: secp_msg_root,
        },
        Blake2b256,
    )?;

    let bls_agg = if bls_sigs.is_empty() {
        Signature::new_bls(vec![])
    } else {
        Signature::new_bls(
            bls_signatures::aggregate(
                &bls_sigs
                    .iter()
                    .map(|s| s.bytes())
                    .map(bls_signatures::Signature::from_bytes)
                    .collect::<Result<Vec<_>, _>>()?,
            )
            .unwrap()
            .as_bytes(),
        )
    };

    Ok(PersistedBlockMessages {
        msg_cid: mmcid,
        secp_cids,
        bls_cids,
        bls_agg,
    })
}

#[cfg(test)]
mod tests {
    use cid::{
        multihash::{
            Code::{Blake2b256, Identity},
            MultihashDigest,
        },
        Cid,
    };
    use fvm_ipld_encoding::DAG_CBOR;
    use fvm_shared::address::Address;

    use super::*;

    #[test]
    fn genesis_test() {
        let db = forest_db::MemoryDB::default();
        let chain_config = Arc::new(ChainConfig::default());

        let gen_block = BlockHeader::builder()
            .epoch(1)
            .weight(2_u32.into())
            .messages(Cid::new_v1(DAG_CBOR, Identity.digest(&[])))
            .message_receipts(Cid::new_v1(DAG_CBOR, Identity.digest(&[])))
            .state_root(Cid::new_v1(DAG_CBOR, Identity.digest(&[])))
            .miner_address(Address::new_id(0))
            .build()
            .unwrap();
        let cs = ChainStore::new(db, chain_config, &gen_block).unwrap();

        assert_eq!(cs.genesis().unwrap(), gen_block);
    }

    #[test]
    fn block_validation_cache_basic() {
        let db = forest_db::MemoryDB::default();
        let chain_config = Arc::new(ChainConfig::default());
        let gen_block = BlockHeader::builder()
            .miner_address(Address::new_id(0))
            .build()
            .unwrap();

        let cs = ChainStore::new(db, chain_config, &gen_block).unwrap();

        let cid = Cid::new_v1(DAG_CBOR, Blake2b256.digest(&[1, 2, 3]));
        assert!(!cs.is_block_validated(&cid).unwrap());

        cs.mark_block_as_validated(&cid).unwrap();
        assert!(cs.is_block_validated(&cid).unwrap());
    }
}<|MERGE_RESOLUTION|>--- conflicted
+++ resolved
@@ -1,16 +1,17 @@
 // Copyright 2019-2023 ChainSafe Systems
 // SPDX-License-Identifier: Apache-2.0, MIT
 
-<<<<<<< HEAD
-use super::index::checkpoint_tipsets;
-use super::{index::ChainIndex, tipset_tracker::TipsetTracker, Error};
-use crate::Scale;
+use std::{
+    collections::VecDeque,
+    num::NonZeroUsize,
+    sync::{
+        atomic::{AtomicU64, Ordering},
+        Arc,
+    },
+    time::SystemTime,
+};
+
 use ahash::{HashMap, HashMapExt};
-=======
-use std::{collections::VecDeque, num::NonZeroUsize, sync::Arc, time::SystemTime};
-
-use ahash::{HashMap, HashMapExt, HashSet, HashSetExt};
->>>>>>> ff800d62
 use anyhow::Result;
 use async_stream::stream;
 use bls_signatures::Serialize as SerializeBls;
@@ -25,13 +26,7 @@
 use forest_interpreter::BlockMessages;
 use forest_ipld::{hashset::CidHashSet, recurse_links_hash2};
 use forest_legacy_ipld_amt::Amt;
-<<<<<<< HEAD
-use forest_message::Message as MessageTrait;
-use forest_message::{ChainMessage, SignedMessage};
-=======
-use forest_libp2p_bitswap::{BitswapStoreRead, BitswapStoreReadWrite};
 use forest_message::{ChainMessage, Message as MessageTrait, SignedMessage};
->>>>>>> ff800d62
 use forest_metrics::metrics;
 use forest_networks::ChainConfig;
 use forest_shim::state_tree::StateTree;
@@ -52,15 +47,6 @@
 use lru::LruCache;
 use parking_lot::Mutex;
 use serde::Serialize;
-<<<<<<< HEAD
-use std::num::NonZeroUsize;
-use std::sync::atomic::{AtomicU64, Ordering};
-use std::sync::Arc;
-use std::{collections::VecDeque, time::SystemTime};
-use tokio::io::AsyncWrite;
-use tokio::sync::broadcast::{self, Sender as Publisher};
-use tokio::sync::Mutex as TokioMutex;
-=======
 use tokio::{
     io::AsyncWrite,
     sync::{
@@ -68,7 +54,6 @@
         Mutex as TokioMutex,
     },
 };
->>>>>>> ff800d62
 use tokio_util::compat::TokioAsyncWriteCompatExt;
 
 use super::{
@@ -282,27 +267,17 @@
         Ok(())
     }
 
-<<<<<<< HEAD
-    /// Checks store if block has already been validated. Key based on the block validation prefix.
-    pub fn is_block_validated(&self, epoch: ChainEpoch, cid: &Cid) -> Result<bool, Error> {
-=======
     /// Checks store if block has already been validated. Key based on the block
     /// validation prefix.
-    pub fn is_block_validated(&self, cid: &Cid) -> Result<bool, Error> {
->>>>>>> ff800d62
+    pub fn is_block_validated(&self, epoch: ChainEpoch, cid: &Cid) -> Result<bool, Error> {
         let key = block_validation_key(cid);
 
         Ok(self.db.rolling_by_epoch(epoch).exists(key)?)
     }
 
-<<<<<<< HEAD
-    /// Marks block as validated in the store. This is retrieved using the block validation prefix.
-    pub fn mark_block_as_validated(&self, epoch: ChainEpoch, cid: &Cid) -> Result<(), Error> {
-=======
     /// Marks block as validated in the store. This is retrieved using the block
     /// validation prefix.
-    pub fn mark_block_as_validated(&self, cid: &Cid) -> Result<(), Error> {
->>>>>>> ff800d62
+    pub fn mark_block_as_validated(&self, epoch: ChainEpoch, cid: &Cid) -> Result<(), Error> {
         let key = block_validation_key(cid);
 
         Ok(self.db.rolling_by_epoch(epoch).write(key, [])?)
@@ -574,15 +549,11 @@
         let global_pre_time = SystemTime::now();
         info!("chain export started, dry_run: {dry_run}, prune_db: {prune_db}");
 
-<<<<<<< HEAD
         let from_persistent = Arc::new(AtomicU64::new(0));
         let from_latest_rolling = Arc::new(AtomicU64::new(0));
         let from_old_rolling = Arc::new(AtomicU64::new(0));
-        // Walks over tipset and historical data, sending all blocks visited into the car writer.
-=======
         // Walks over tipset and historical data, sending all blocks visited into the
         // car writer.
->>>>>>> ff800d62
         Self::walk_snapshot(tipset, recent_roots, |cid| {
             let tx_clone = tx.clone();
             let from_persistent = from_persistent.clone();
