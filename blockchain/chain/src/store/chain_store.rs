--- conflicted
+++ resolved
@@ -510,14 +510,13 @@
         &self,
         tipset: &Tipset,
         recent_roots: ChainEpoch,
-        writer: Option<W>,
+        writer: W,
         prune_db: bool,
-    ) -> Result<Option<digest::Output<D>>, Error>
+    ) -> Result<digest::Output<D>, Error>
     where
         D: Digest,
         W: AsyncWrite + Checksum<D> + Send + Unpin + 'static,
     {
-        let dry_run = writer.is_none();
         let start = Utc::now();
 
         // Channel cap is equal to buffered write size
@@ -525,32 +524,27 @@
         let (tx, rx) = flume::bounded(CHANNEL_CAP);
         let header = CarHeader::from(tipset.key().cids().to_vec());
 
-        let writer = writer.map(|w| Arc::new(TokioMutex::new(w.compat_write())));
+        let writer = Arc::new(TokioMutex::new(writer.compat_write()));
         let writer_clone = writer.clone();
 
         // Spawns task which receives blocks to write to the car writer.
         let write_task = tokio::task::spawn(async move {
-            if let Some(writer) = writer_clone {
-                let mut writer = writer.lock().await;
-                header
-                    .write_stream_async(
-                        &mut *writer,
-                        &mut Box::pin(stream! {
-                            while let Ok(val) = rx.recv_async().await {
-                                yield val;
-                            }
-                        }),
-                    )
-                    .await
-                    .map_err(|e| Error::Other(format!("Failed to write blocks in export: {e}")))
-            } else {
-                while rx.recv_async().await.is_ok() {}
-                Ok(())
-            }
+            let mut writer = writer_clone.lock().await;
+            header
+                .write_stream_async(
+                    &mut *writer,
+                    &mut Box::pin(stream! {
+                        while let Ok(val) = rx.recv_async().await {
+                            yield val;
+                        }
+                    }),
+                )
+                .await
+                .map_err(|e| Error::Other(format!("Failed to write blocks in export: {e}")))
         });
 
         let global_pre_time = SystemTime::now();
-        info!("chain export started, dry_run: {dry_run}, prune_db: {prune_db}");
+        info!("chain export started, prune_db: {prune_db}");
 
         let from_persistent = Arc::new(AtomicU64::new(0));
         let from_latest_rolling = Arc::new(AtomicU64::new(0));
@@ -586,16 +580,14 @@
                     }
                 };
 
-                if !dry_run {
-                    // Don't include identity CIDs.
-                    // We only include raw and dagcbor, for now.
-                    // Raw for "code" CIDs.
-                    if u64::from(Code::Identity) != cid.hash().code()
-                        && (cid.codec() == fvm_shared::IPLD_RAW
-                            || cid.codec() == fvm_ipld_encoding::DAG_CBOR)
-                    {
-                        tx_clone.send_async((cid, block.clone())).await?;
-                    }
+                // Don't include identity CIDs.
+                // We only include raw and dagcbor, for now.
+                // Raw for "code" CIDs.
+                if u64::from(Code::Identity) != cid.hash().code()
+                    && (cid.codec() == fvm_shared::IPLD_RAW
+                        || cid.codec() == fvm_ipld_encoding::DAG_CBOR)
+                {
+                    tx_clone.send_async((cid, block.clone())).await?;
                 }
 
                 Ok(block)
@@ -612,23 +604,13 @@
             .await
             .map_err(|e| Error::Other(format!("Failed to write blocks in export: {e}")))??;
 
-<<<<<<< HEAD
-        let time = SystemTime::now()
-            .duration_since(global_pre_time)
-            .expect("time cannot go backwards");
         info!(
-            "export finished, dry_run: {dry_run}, prune_db: {prune_db}, took {} seconds",
-            time.as_secs()
-=======
-        info!(
-            "export finished, took {} seconds",
+            "export finished, prune_db: {prune_db}, took {} seconds",
             global_pre_time
                 .elapsed()
                 .expect("time cannot go backwards")
                 .as_secs()
->>>>>>> 923623c6
         );
-
         info!(
             "chain export started at {start}, rolling store stats: {}, from_persistent: {}, from_latest_rolling: {}, from_old_rolling: {}",
             self.blockstore().rolling_stats(),from_persistent.load(Ordering::Relaxed) ,from_latest_rolling.load(Ordering::Relaxed),from_old_rolling.load(Ordering::Relaxed)
@@ -643,12 +625,8 @@
             info!("Finish pruning DB");
         }
 
-        if let Some(writer) = writer {
-            let digest = writer.lock().await.get_mut().finalize();
-            Ok(Some(digest))
-        } else {
-            Ok(None)
-        }
+        let digest = writer.lock().await.get_mut().finalize();
+        Ok(digest)
     }
 
     /// Walks over tipset and state data and loads all blocks not yet seen.
