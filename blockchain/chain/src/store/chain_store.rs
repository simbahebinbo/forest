// Copyright 2019-2023 ChainSafe Systems
// SPDX-License-Identifier: Apache-2.0, MIT

use super::index::checkpoint_tipsets;
use super::{index::ChainIndex, tipset_tracker::TipsetTracker, Error};
use crate::Scale;
use ahash::{HashMap, HashMapExt};
use anyhow::Result;
use async_stream::stream;
use bls_signatures::Serialize as SerializeBls;
use chrono::Utc;
use cid::{multihash::Code::Blake2b256, Cid};
use digest::Digest;
use forest_actor_interface::EPOCHS_IN_DAY;
use forest_beacon::{BeaconEntry, IGNORE_DRAND_VAR};
use forest_blocks::{Block, BlockHeader, FullTipset, Tipset, TipsetKeys, TxMeta};
use forest_db::{ReadStore, ReadWriteStore, Store};
use forest_encoding::de::DeserializeOwned;
use forest_interpreter::BlockMessages;
<<<<<<< HEAD
use forest_ipld::hashset::CidHashSet;
use forest_ipld::recurse_links_hash;
=======
use forest_ipld::{recurse_links_hash, InsertHash};
>>>>>>> 04130d53
use forest_legacy_ipld_amt::Amt;
use forest_libp2p_bitswap::BitswapStore;
use forest_message::Message as MessageTrait;
use forest_message::{ChainMessage, SignedMessage};
use forest_metrics::metrics;
use forest_networks::ChainConfig;
use forest_utils::db::BlockstoreExt;
use forest_utils::io::Checksum;
use futures::Future;
use fvm::state_tree::StateTree;
use fvm_ipld_blockstore::Blockstore;
use fvm_ipld_car::CarHeader;
use fvm_ipld_encoding::{from_slice, Cbor};
use fvm_shared::address::Address;
use fvm_shared::clock::ChainEpoch;
use fvm_shared::crypto::signature::{Signature, SignatureType};
use fvm_shared::econ::TokenAmount;
use fvm_shared::message::Message;
use fvm_shared::receipt::Receipt;
use log::{debug, info, trace, warn};
use lru::LruCache;
use parking_lot::Mutex;
use serde::Serialize;
use std::num::NonZeroUsize;
use std::sync::atomic::{AtomicU64, Ordering};
use std::sync::Arc;
use std::{collections::VecDeque, time::SystemTime};
use tokio::io::AsyncWrite;
use tokio::sync::broadcast::{self, Sender as Publisher};
use tokio::sync::Mutex as TokioMutex;
use tokio_util::compat::TokioAsyncWriteCompatExt;

const GENESIS_KEY: &str = "gen_block";
const HEAD_KEY: &str = "head";
const BLOCK_VAL_PREFIX: &[u8] = b"block_val/";

// A cap on the size of the future_sink
const SINK_CAP: usize = 200;

const DEFAULT_TIPSET_CACHE_SIZE: NonZeroUsize =
    forest_utils::const_option!(NonZeroUsize::new(8192));

/// `Enum` for `pubsub` channel that defines message type variant and data contained in message type.
#[derive(Clone, Debug)]
pub enum HeadChange {
    Current(Arc<Tipset>),
    Apply(Arc<Tipset>),
    Revert(Arc<Tipset>),
}

/// Stores chain data such as heaviest tipset and cached tipset info at each epoch.
/// This structure is thread-safe, and all caches are wrapped in a mutex to allow a consistent
/// `ChainStore` to be shared across tasks.
pub struct ChainStore<DB> {
    /// Publisher for head change events
    publisher: Publisher<HeadChange>,

    /// key-value `datastore`.
    pub db: DB,

    /// Tipset at the head of the best-known chain.
    heaviest: Mutex<Arc<Tipset>>,

    /// Caches loaded tipsets for fast retrieval.
    ts_cache: Arc<TipsetCache>,

    /// Used as a cache for tipset `lookbacks`.
    chain_index: ChainIndex<DB>,

    /// Tracks blocks for the purpose of forming tipsets.
    tipset_tracker: TipsetTracker<DB>,
}

impl<DB> BitswapStore for ChainStore<DB>
where
    DB: BitswapStore,
{
    type Params = <DB as BitswapStore>::Params;

    fn contains(&self, cid: &Cid) -> anyhow::Result<bool> {
        self.db.contains(cid)
    }

    fn get(&self, cid: &Cid) -> anyhow::Result<Option<Vec<u8>>> {
        self.db.get(cid)
    }

    fn insert(&self, block: &libipld::Block<Self::Params>) -> anyhow::Result<()> {
        self.db.insert(block)
    }
}

impl<DB> ChainStore<DB>
where
    DB: Blockstore + Store + Send + Sync,
{
    pub fn new(
        db: DB,
        chain_config: Arc<ChainConfig>,
        genesis_block_header: &BlockHeader,
    ) -> Result<Self>
    where
        DB: Clone,
    {
        let (publisher, _) = broadcast::channel(SINK_CAP);
        let ts_cache = Arc::new(Mutex::new(LruCache::new(DEFAULT_TIPSET_CACHE_SIZE)));
        let genesis_ts = Arc::new(Tipset::from(genesis_block_header));
        let cs = Self {
            publisher,
            // subscriptions: Default::default(),
            // subscriptions_count: Default::default(),
            chain_index: ChainIndex::new(ts_cache.clone(), db.clone()),
            tipset_tracker: TipsetTracker::new(db.clone(), chain_config),
            db,
            ts_cache,
            heaviest: Mutex::new(genesis_ts.clone()),
        };

        // Result intentionally ignored, doesn't matter if heaviest doesn't exist in store yet
        let _ = cs.load_heaviest_tipset();

        cs.set_genesis(genesis_block_header)?;

        if cs.blockstore().read(HEAD_KEY)?.is_none() {
            cs.set_heaviest_tipset(genesis_ts)?;
        }

        Ok(cs)
    }

    /// Sets heaviest tipset within `ChainStore` and store its tipset keys under `HEAD_KEY`
    pub fn set_heaviest_tipset(&self, ts: Arc<Tipset>) -> Result<(), Error> {
        let db = self.db.persistent();
        db.write(HEAD_KEY, ts.key().marshal_cbor()?)?;
        *self.heaviest.lock() = ts.clone();
        if self.publisher.send(HeadChange::Apply(ts)).is_err() {
            debug!("did not publish head change, no active receivers");
        }
        Ok(())
    }

    /// Writes genesis to `blockstore`.
    pub fn set_genesis(&self, header: &BlockHeader) -> Result<Cid, Error> {
        let db = self.blockstore().persistent();
        db.write(GENESIS_KEY, header.marshal_cbor()?)?;
        db.put_obj(&header, Blake2b256)
            .map_err(|e| Error::Other(e.to_string()))
    }

    /// Adds a [`BlockHeader`] to the tipset tracker, which tracks valid headers.
    pub fn add_to_tipset_tracker(&self, header: &BlockHeader) {
        self.tipset_tracker.add(header);
    }

    /// Writes tipset block headers to data store and updates heaviest tipset with other
    /// compatible tracked headers.
    pub fn put_tipset<S>(&self, ts: &Tipset) -> Result<(), Error>
    where
        S: Scale,
    {
        // TODO: we could add the blocks of `ts` to the tipset tracker from here,
        // making `add_to_tipset_tracker` redundant and decreasing the number of
        // `blockstore` reads
        persist_objects(self.blockstore().persistent(), ts.blocks())?;

        // Expand tipset to include other compatible blocks at the epoch.
        let expanded = self.expand_tipset(ts.min_ticket_block().clone())?;
        self.update_heaviest::<S>(Arc::new(expanded))?;
        Ok(())
    }

    /// Expands tipset to tipset with all other headers in the same epoch using the tipset tracker.
    fn expand_tipset(&self, header: BlockHeader) -> Result<Tipset, Error> {
        self.tipset_tracker.expand(header)
    }

    /// Loads heaviest tipset from `datastore` and sets as heaviest in `chainstore`.
    fn load_heaviest_tipset(&self) -> Result<(), Error> {
        let heaviest_ts = match self.db.read(HEAD_KEY)? {
            Some(bz) => self.tipset_from_keys(&from_slice(&bz)?)?,
            None => {
                warn!("No previous chain state found");
                return Err(Error::Other("No chain state found".to_owned()));
            }
        };

        // set as heaviest tipset
        *self.heaviest.lock() = heaviest_ts;
        Ok(())
    }

    /// Returns genesis [`BlockHeader`] from the store based on a static key.
    pub fn genesis(&self) -> Result<BlockHeader, Error> {
        self.blockstore()
            .read(GENESIS_KEY)?
            .map(|bz| BlockHeader::unmarshal_cbor(&bz).map_err(|e| Error::Other(e.to_string())))
            .ok_or(Error::Other(
                "Genesis key not defined in database".to_string(),
            ))?
    }

    /// Returns the currently tracked heaviest tipset.
    pub fn heaviest_tipset(&self) -> Arc<Tipset> {
        self.heaviest.lock().clone()
    }

    /// Returns a reference to the publisher of head changes.
    pub fn publisher(&self) -> &Publisher<HeadChange> {
        &self.publisher
    }

    /// Returns key-value store instance.
    pub fn blockstore(&self) -> &DB {
        &self.db
    }

    /// Returns Tipset from key-value store from provided CIDs
    pub fn tipset_from_keys(&self, tsk: &TipsetKeys) -> Result<Arc<Tipset>, Error> {
        if tsk.cids().is_empty() {
            return Ok(self.heaviest_tipset());
        }
        tipset_from_keys(&self.ts_cache, self.blockstore(), tsk)
    }

    /// Returns Tipset key hash from key-value store from provided CIDs
    pub fn tipset_hash_from_keys(&self, tsk: &TipsetKeys) -> String {
        checkpoint_tipsets::tipset_hash(tsk)
    }

    /// Determines if provided tipset is heavier than existing known heaviest tipset
    fn update_heaviest<S>(&self, ts: Arc<Tipset>) -> Result<(), Error>
    where
        S: Scale,
    {
        // Calculate heaviest weight before matching to avoid deadlock with mutex
        let heaviest_weight = S::weight(self.blockstore(), self.heaviest.lock().as_ref())?;

        let new_weight = S::weight(self.blockstore(), ts.as_ref())?;
        let curr_weight = heaviest_weight;

        if new_weight > curr_weight {
            // TODO potentially need to deal with re-orgs here
            info!("New heaviest tipset: {:?}", ts.key());
            self.set_heaviest_tipset(ts)?;
        }
        Ok(())
    }

    /// Checks store if block has already been validated. Key based on the block validation prefix.
    pub fn is_block_validated(&self, epoch: ChainEpoch, cid: &Cid) -> Result<bool, Error> {
        let key = block_validation_key(cid);

        Ok(self.db.rolling_by_epoch(epoch).exists(key)?)
    }

    /// Marks block as validated in the store. This is retrieved using the block validation prefix.
    pub fn mark_block_as_validated(&self, epoch: ChainEpoch, cid: &Cid) -> Result<(), Error> {
        let key = block_validation_key(cid);

        Ok(self.db.rolling_by_epoch(epoch).write(key, [])?)
    }

    /// Returns the tipset behind `tsk` at a given `height`.
    /// If the given height is a null round:
    /// - If `prev` is `true`, the tipset before the null round is returned.
    /// - If `prev` is `false`, the tipset following the null round is returned.
    ///
    /// Returns `None` if the tipset provided was the tipset at the given height.
    pub fn tipset_by_height(
        &self,
        height: ChainEpoch,
        ts: Arc<Tipset>,
        prev: bool,
    ) -> Result<Arc<Tipset>, Error> {
        if height > ts.epoch() {
            return Err(Error::Other(
                "searching for tipset that has a height less than starting point".to_owned(),
            ));
        }
        if height == ts.epoch() {
            return Ok(ts);
        }

        let mut lbts = self.chain_index.get_tipset_by_height(ts.clone(), height)?;

        if lbts.epoch() < height {
            warn!(
                "chain index returned the wrong tipset at height {}, using slow retrieval",
                height
            );
            lbts = self
                .chain_index
                .get_tipset_by_height_without_cache(ts, height)?;
        }

        if lbts.epoch() == height || !prev {
            Ok(lbts)
        } else {
            self.tipset_from_keys(lbts.parents())
        }
    }

    pub fn validate_tipset_checkpoints(
        &self,
        from: Arc<Tipset>,
        network: String,
    ) -> Result<(), Error> {
        info!(
            "Validating {network} tipset checkpoint hashes from: {}",
            from.epoch()
        );

        let Some(mut hashes) = checkpoint_tipsets::get_tipset_hashes(&network) else {
            info!("No checkpoint tipsets found for network: {network}, skipping validation.");
            return Ok(());
        };

        let mut ts = from;
        let tipset_hash = checkpoint_tipsets::tipset_hash(ts.key());
        hashes.remove(&tipset_hash);

        loop {
            let pts = self.chain_index.load_tipset(ts.parents())?;
            let tipset_hash = checkpoint_tipsets::tipset_hash(ts.key());
            hashes.remove(&tipset_hash);

            ts = pts;

            if ts.epoch() == 0 {
                break;
            }
        }

        if !hashes.is_empty() {
            return Err(Error::Other(format!(
                "Found tipset hash(es) on {network} that are no longer valid: {hashes:?}"
            )));
        }

        if !checkpoint_tipsets::validate_genesis_cid(ts.key(), &network) {
            return Err(Error::Other(format!(
                "Genesis cid {:?} on {network} network does not match with one stored in checkpoint registry",
                ts.key().cid()
            )));
        }

        Ok(())
    }

    /// Finds the latest beacon entry given a tipset up to 20 tipsets behind
    pub fn latest_beacon_entry(&self, ts: &Tipset) -> Result<BeaconEntry, Error> {
        let check_for_beacon_entry = |ts: &Tipset| {
            let cbe = ts.min_ticket_block().beacon_entries();
            if let Some(entry) = cbe.last() {
                return Ok(Some(entry.clone()));
            }
            if ts.epoch() == 0 {
                return Err(Error::Other(
                    "made it back to genesis block without finding beacon entry".to_owned(),
                ));
            }
            Ok(None)
        };

        if let Some(entry) = check_for_beacon_entry(ts)? {
            return Ok(entry);
        }
        let mut cur = self.tipset_from_keys(ts.parents())?;
        for i in 1..20 {
            if i != 1 {
                cur = self.tipset_from_keys(cur.parents())?;
            }
            if let Some(entry) = check_for_beacon_entry(&cur)? {
                return Ok(entry);
            }
        }

        if std::env::var(IGNORE_DRAND_VAR) == Ok("1".to_owned()) {
            return Ok(BeaconEntry::new(
                0,
                vec![9, 9, 9, 9, 9, 9, 9, 9, 9, 9, 9, 9, 9, 9, 9, 9],
            ));
        }

        Err(Error::Other(
            "Found no beacon entries in the 20 latest tipsets".to_owned(),
        ))
    }

    /// Constructs and returns a full tipset if messages from storage exists - non self version
    pub fn fill_tipset(&self, ts: &Tipset) -> Option<FullTipset>
    where
        DB: Blockstore,
    {
        // Collect all messages before moving tipset.
        let messages: Vec<(Vec<_>, Vec<_>)> = match ts
            .blocks()
            .iter()
            .map(|h| block_messages(self.blockstore(), h))
            .collect::<Result<_, Error>>()
        {
            Ok(m) => m,
            Err(e) => {
                trace!("failed to fill tipset: {}", e);
                return None;
            }
        };

        // Zip messages with blocks
        let blocks = ts
            .blocks()
            .iter()
            .cloned()
            .zip(messages)
            .map(|(header, (bls_messages, secp_messages))| Block {
                header,
                bls_messages,
                secp_messages,
            })
            .collect();

        // the given tipset has already been verified, so this cannot fail
        Some(FullTipset::new(blocks).unwrap())
    }

    /// Retrieves block messages to be passed through the VM.
    ///
    /// It removes duplicate messages which appear in multiple blocks.
    pub fn block_msgs_for_tipset(&self, ts: &Tipset) -> Result<Vec<BlockMessages>, Error> {
        let mut applied = HashMap::new();
        let mut select_msg = |m: ChainMessage| -> Option<ChainMessage> {
            // The first match for a sender is guaranteed to have correct nonce
            // the block isn't valid otherwise.
            let entry = applied.entry(*m.from()).or_insert_with(|| m.sequence());

            if *entry != m.sequence() {
                return None;
            }

            *entry += 1;
            Some(m)
        };

        ts.blocks()
            .iter()
            .map(|b| {
                let (usm, sm) = block_messages(self.blockstore(), b)?;

                let mut messages = Vec::with_capacity(usm.len() + sm.len());
                messages.extend(
                    usm.into_iter()
                        .filter_map(|m| select_msg(ChainMessage::Unsigned(m))),
                );
                messages.extend(
                    sm.into_iter()
                        .filter_map(|m| select_msg(ChainMessage::Signed(m))),
                );

                Ok(BlockMessages {
                    miner: *b.miner_address(),
                    messages,
                    win_count: b
                        .election_proof()
                        .as_ref()
                        .map(|e| e.win_count)
                        .unwrap_or_default(),
                })
            })
            .collect()
    }

    /// Retrieves ordered valid messages from a `Tipset`. This will only include messages that will
    /// be passed through the VM.
    pub fn messages_for_tipset(&self, ts: &Tipset) -> Result<Vec<ChainMessage>, Error> {
        let bmsgs = self.block_msgs_for_tipset(ts)?;
        Ok(bmsgs.into_iter().flat_map(|bm| bm.messages).collect())
    }

    /// Exports a range of tipsets, as well as the state roots based on the `recent_roots`.
    pub async fn export<W, D>(
        &self,
        tipset: &Tipset,
        recent_roots: ChainEpoch,
        writer: Option<W>,
        prune_db: bool,
    ) -> Result<Option<digest::Output<D>>, Error>
    where
        D: Digest,
        W: AsyncWrite + Checksum<D> + Send + Unpin + 'static,
    {
        let dry_run = writer.is_none();
        let start = Utc::now();

        // Channel cap is equal to buffered write size
        const CHANNEL_CAP: usize = 1000;
        let (tx, rx) = flume::bounded(CHANNEL_CAP);
        let header = CarHeader::from(tipset.key().cids().to_vec());

        let writer = writer.map(|w| Arc::new(TokioMutex::new(w.compat_write())));
        let writer_clone = writer.clone();

        // Spawns task which receives blocks to write to the car writer.
        let write_task = tokio::task::spawn(async move {
            if let Some(writer) = writer_clone {
                let mut writer = writer.lock().await;
                header
                    .write_stream_async(
                        &mut *writer,
                        &mut Box::pin(stream! {
                            while let Ok(val) = rx.recv_async().await {
                                yield val;
                            }
                        }),
                    )
                    .await
                    .map_err(|e| Error::Other(format!("Failed to write blocks in export: {e}")))
            } else {
                while rx.recv_async().await.is_ok() {}
                Ok(())
            }
        });

        let global_pre_time = SystemTime::now();
        info!("chain export started, dry_run: {dry_run}, prune_db: {prune_db}");

        let from_persistent = Arc::new(AtomicU64::new(0));
        let from_latest_rolling = Arc::new(AtomicU64::new(0));
        let from_old_rolling = Arc::new(AtomicU64::new(0));
        // Walks over tipset and historical data, sending all blocks visited into the car writer.
        Self::walk_snapshot(tipset, recent_roots, |cid| {
            let tx_clone = tx.clone();
            let from_persistent = from_persistent.clone();
            let from_latest_rolling = from_latest_rolling.clone();
            let from_old_rolling = from_old_rolling.clone();
            let proxy_store = self.blockstore();
            let persistent_store = self.blockstore().persistent();
            let latest_rolling_store = self.blockstore().rolling_by_epoch_raw(tipset.epoch());
            async move {
                let block = {
                    if let Some(block) = Blockstore::get(persistent_store, &cid)? {
                        from_persistent.fetch_add(1, Ordering::Relaxed);
                        block
                    } else if let Some(block) = Blockstore::get(&latest_rolling_store.store, &cid)?
                    {
                        from_latest_rolling.fetch_add(1, Ordering::Relaxed);
                        block
                    } else {
                        from_old_rolling.fetch_add(1, Ordering::Relaxed);
                        let block = proxy_store.get(&cid)?.ok_or_else(|| {
                            Error::Other("Cid {cid} not found in blockstore".to_string())
                        })?;
                        if prune_db {
                            latest_rolling_store.store.put_keyed(&cid, &block)?;
                        }
                        block
                    }
                };

                if !dry_run {
                    tx_clone.send_async((cid, block.clone())).await?;
                }
                Ok(block)
            }
        })
        .await?;

        // Drop sender, to close the channel to write task, which will end when finished writing
        drop(tx);

        // Await on values being written.
        write_task
            .await
            .map_err(|e| Error::Other(format!("Failed to write blocks in export: {e}")))??;

        let time = SystemTime::now()
            .duration_since(global_pre_time)
            .expect("time cannot go backwards");
        info!(
            "export finished, dry_run: {dry_run}, prune_db: {prune_db}, took {} seconds",
            time.as_secs()
        );

        info!(
            "chain export started at {start}, rolling store stats: {}, from_persistent: {}, from_latest_rolling: {}, from_old_rolling: {}",
            self.blockstore().rolling_stats(),from_persistent.load(Ordering::Relaxed) ,from_latest_rolling.load(Ordering::Relaxed),from_old_rolling.load(Ordering::Relaxed)
        );

        if prune_db {
            info!("Start pruning DB");
            let index_to_keep = (tipset.epoch() / EPOCHS_IN_DAY) as usize;
            self.blockstore()
                .rolling()
                .delete_on(|index| index < index_to_keep);
            info!("Finish pruning DB");
        }

        if let Some(writer) = writer {
            let digest = writer.lock().await.get_mut().finalize();
            Ok(Some(digest))
        } else {
            Ok(None)
        }
    }

    /// Walks over tipset and state data and loads all blocks not yet seen.
    /// This is tracked based on the callback function loading blocks.
    pub async fn walk_snapshot<F, T>(
        tipset: &Tipset,
        recent_roots: ChainEpoch,
        mut load_block: F,
    ) -> Result<(), Error>
    where
        F: FnMut(Cid) -> T + Send,
        T: Future<Output = Result<Vec<u8>, anyhow::Error>> + Send,
    {
<<<<<<< HEAD
        let mut seen = CidHashSet::new()?;
=======
        let mut seen = HashSet::<blake3::Hash>::new();
>>>>>>> 04130d53
        let mut blocks_to_walk: VecDeque<Cid> = tipset.cids().to_vec().into();
        let mut current_min_height = tipset.epoch();
        let incl_roots_epoch = tipset.epoch() - recent_roots;

        while let Some(next) = blocks_to_walk.pop_front() {
<<<<<<< HEAD
            if !seen.insert(&next) {
=======
            if !seen.hash_and_insert(&next.to_bytes()) {
>>>>>>> 04130d53
                continue;
            }

            let data = load_block(next).await?;

            let h = BlockHeader::unmarshal_cbor(&data)?;

            if current_min_height > h.epoch() {
                current_min_height = h.epoch();
                if current_min_height % EPOCHS_IN_DAY == 0 {
                    info!(target: "chain_api", "export at: {}", current_min_height);
                }
            }

            if h.epoch() > incl_roots_epoch {
                recurse_links_hash(&mut seen, *h.messages(), &mut load_block).await?;
            }

            if h.epoch() > 0 {
                for p in h.parents().cids() {
                    blocks_to_walk.push_back(*p);
                }
            } else {
                for p in h.parents().cids() {
                    load_block(*p).await?;
                }
            }

            if h.epoch() == 0 || h.epoch() > incl_roots_epoch {
                recurse_links_hash(&mut seen, *h.state_root(), &mut load_block).await?;
            }
        }

        Ok(())
    }
}

pub(crate) type TipsetCache = Mutex<LruCache<TipsetKeys, Arc<Tipset>>>;

/// Loads a tipset from memory given the tipset keys and cache.
pub(crate) fn tipset_from_keys<BS>(
    cache: &TipsetCache,
    store: &BS,
    tsk: &TipsetKeys,
) -> Result<Arc<Tipset>, Error>
where
    BS: Blockstore,
{
    if let Some(ts) = cache.lock().get(tsk) {
        metrics::LRU_CACHE_HIT
            .with_label_values(&[metrics::values::TIPSET])
            .inc();
        return Ok(ts.clone());
    }

    let block_headers: Vec<BlockHeader> = tsk
        .cids()
        .iter()
        .map(|c| {
            store
                .get_obj(c)
                .map_err(|e| Error::Other(e.to_string()))?
                .ok_or_else(|| Error::NotFound(String::from("Key for header")))
        })
        .collect::<Result<_, Error>>()?;

    // construct new Tipset to return
    let ts = Arc::new(Tipset::new(block_headers)?);
    cache.lock().put(tsk.clone(), ts.clone());
    metrics::LRU_CACHE_MISS
        .with_label_values(&[metrics::values::TIPSET])
        .inc();
    Ok(ts)
}

/// Helper to ensure consistent CID to db key translation.
fn block_validation_key(cid: &Cid) -> Vec<u8> {
    let mut key = Vec::new();
    key.extend_from_slice(BLOCK_VAL_PREFIX);
    key.extend(cid.to_bytes());
    key
}

/// Returns a Tuple of BLS messages of type `UnsignedMessage` and SECP messages
/// of type `SignedMessage`
pub fn block_messages<DB>(
    db: &DB,
    bh: &BlockHeader,
) -> Result<(Vec<Message>, Vec<SignedMessage>), Error>
where
    DB: Blockstore,
{
    let (bls_cids, secpk_cids) = read_msg_cids(db, bh.messages())?;

    let bls_msgs: Vec<Message> = messages_from_cids(db, &bls_cids)?;
    let secp_msgs: Vec<SignedMessage> = messages_from_cids(db, &secpk_cids)?;

    Ok((bls_msgs, secp_msgs))
}

/// Returns a tuple of `UnsignedMessage` and `SignedMessages` from their CID
pub fn block_messages_from_cids<DB>(
    db: &DB,
    bls_cids: &[Cid],
    secp_cids: &[Cid],
) -> Result<(Vec<Message>, Vec<SignedMessage>), Error>
where
    DB: Blockstore,
{
    let bls_msgs: Vec<Message> = messages_from_cids(db, bls_cids)?;
    let secp_msgs: Vec<SignedMessage> = messages_from_cids(db, secp_cids)?;

    Ok((bls_msgs, secp_msgs))
}

/// Returns a tuple of CIDs for both unsigned and signed messages
// TODO cache these recent meta roots
pub fn read_msg_cids<DB>(db: &DB, msg_cid: &Cid) -> Result<(Vec<Cid>, Vec<Cid>), Error>
where
    DB: Blockstore,
{
    if let Some(roots) = db
        .get_obj::<TxMeta>(msg_cid)
        .map_err(|e| Error::Other(e.to_string()))?
    {
        let bls_cids = read_amt_cids(db, &roots.bls_message_root)?;
        let secpk_cids = read_amt_cids(db, &roots.secp_message_root)?;
        Ok((bls_cids, secpk_cids))
    } else {
        Err(Error::UndefinedKey(format!(
            "no msg root with cid {msg_cid}"
        )))
    }
}

/// Persists slice of `serializable` objects to `blockstore`.
pub fn persist_objects<DB, C>(db: &DB, headers: &[C]) -> Result<(), Error>
where
    DB: Blockstore,
    C: Serialize,
{
    for chunk in headers.chunks(256) {
        db.bulk_put(chunk, Blake2b256)
            .map_err(|e| Error::Other(e.to_string()))?;
    }
    Ok(())
}

/// Returns a vector of CIDs from provided root CID
fn read_amt_cids<DB>(db: &DB, root: &Cid) -> Result<Vec<Cid>, Error>
where
    DB: Blockstore,
{
    let amt = Amt::<Cid, _>::load(root, db)?;

    let mut cids = Vec::new();
    for i in 0..amt.count() {
        if let Some(c) = amt.get(i)? {
            cids.push(*c);
        }
    }

    Ok(cids)
}

/// Attempts to de-serialize to unsigned message or signed message and then returns it as a
/// [`ChainMessage`].
pub fn get_chain_message<DB>(db: &DB, key: &Cid) -> Result<ChainMessage, Error>
where
    DB: Blockstore,
{
    db.get_obj(key)
        .map_err(|e| Error::Other(e.to_string()))?
        .ok_or_else(|| Error::UndefinedKey(key.to_string()))
}

/// Given a tipset this function will return all unique messages in that tipset.
pub fn messages_for_tipset<DB>(db: &DB, ts: &Tipset) -> Result<Vec<ChainMessage>, Error>
where
    DB: Blockstore,
{
    let mut applied: HashMap<Address, u64> = HashMap::new();
    let mut balances: HashMap<Address, TokenAmount> = HashMap::new();
    let state =
        StateTree::new_from_root(db, ts.parent_state()).map_err(|e| Error::Other(e.to_string()))?;

    // message to get all messages for block_header into a single iterator
    let mut get_message_for_block_header = |b: &BlockHeader| -> Result<Vec<ChainMessage>, Error> {
        let (unsigned, signed) = block_messages(db, b)?;
        let mut messages = Vec::with_capacity(unsigned.len() + signed.len());
        let unsigned_box = unsigned.into_iter().map(ChainMessage::Unsigned);
        let signed_box = signed.into_iter().map(ChainMessage::Signed);

        for message in unsigned_box.chain(signed_box) {
            let from_address = message.from();
            if applied.contains_key(from_address) {
                let actor_state = state
                    .get_actor(from_address)
                    .map_err(|e| Error::Other(e.to_string()))?
                    .ok_or_else(|| Error::Other("Actor state not found".to_string()))?;
                applied.insert(*from_address, actor_state.sequence);
                balances.insert(*from_address, actor_state.balance);
            }
            if let Some(seq) = applied.get_mut(from_address) {
                if *seq != message.sequence() {
                    continue;
                }
                *seq += 1;
            } else {
                continue;
            }
            if let Some(bal) = balances.get_mut(from_address) {
                if *bal < message.required_funds() {
                    continue;
                }
                *bal -= message.required_funds();
            } else {
                continue;
            }

            messages.push(message)
        }

        Ok(messages)
    };

    ts.blocks().iter().fold(Ok(Vec::new()), |vec, b| {
        let mut message_vec = vec?;
        let mut messages = get_message_for_block_header(b)?;
        message_vec.append(&mut messages);
        Ok(message_vec)
    })
}

/// Returns messages from key-value store based on a slice of [`Cid`]s.
pub fn messages_from_cids<DB, T>(db: &DB, keys: &[Cid]) -> Result<Vec<T>, Error>
where
    DB: Blockstore,
    T: DeserializeOwned,
{
    keys.iter()
        .map(|k| {
            db.get_obj(k)
                .map_err(|e| Error::Other(e.to_string()))?
                .ok_or_else(|| Error::UndefinedKey(k.to_string()))
        })
        .collect()
}

/// Returns parent message receipt given `block_header` and message index.
pub fn get_parent_reciept<DB>(
    db: &DB,
    block_header: &BlockHeader,
    i: usize,
) -> Result<Option<Receipt>, Error>
where
    DB: Blockstore,
{
    let amt = Amt::load(block_header.message_receipts(), db)?;
    let receipts = amt.get(i)?;
    Ok(receipts.cloned())
}

pub mod headchange_json {
    use super::*;
    use forest_blocks::tipset_json::TipsetJson;
    use serde::{Deserialize, Serialize};

    #[derive(Debug, Deserialize, Serialize)]
    #[serde(rename_all = "lowercase")]
    #[serde(tag = "type", content = "val")]
    pub enum HeadChangeJson {
        Current(TipsetJson),
        Apply(TipsetJson),
        Revert(TipsetJson),
    }

    pub type SubscriptionHeadChange = (i64, Vec<HeadChangeJson>);

    impl From<HeadChange> for HeadChangeJson {
        fn from(wrapper: HeadChange) -> Self {
            match wrapper {
                HeadChange::Current(tipset) => HeadChangeJson::Current(TipsetJson(tipset)),
                HeadChange::Apply(tipset) => HeadChangeJson::Apply(TipsetJson(tipset)),
                HeadChange::Revert(tipset) => HeadChangeJson::Revert(TipsetJson(tipset)),
            }
        }
    }
}

/// Result of persisting a vector of `SignedMessage`s that are to be included in a block.
///
/// The fields are public so they can be partially moved, but they should not be modified.
pub struct PersistedBlockMessages {
    /// Overall CID to be included in the `BlockHeader`.
    pub msg_cid: Cid,
    /// All CIDs of SECP messages, to be included in `BlockMsg`.
    pub secp_cids: Vec<Cid>,
    /// All CIDs of BLS messages, to be included in `BlockMsg`.
    pub bls_cids: Vec<Cid>,
    /// Aggregated signature of all BLS messages, to be included in the `BlockHeader`.
    pub bls_agg: Signature,
}

/// Partition the messages into SECP and BLS variants, store them individually in the IPLD store,
/// and the corresponding `TxMeta` as well, returning its CID so that it can be put in a block header.
/// Also return the aggregated BLS signature of all BLS messages.
pub fn persist_block_messages<DB: Blockstore>(
    db: &DB,
    messages: Vec<&SignedMessage>,
) -> anyhow::Result<PersistedBlockMessages> {
    let mut bls_cids = Vec::new();
    let mut secp_cids = Vec::new();

    let mut bls_sigs = Vec::new();
    for msg in messages {
        if msg.signature().signature_type() == SignatureType::BLS {
            let c = db.put_obj(&msg.message, Blake2b256)?;
            bls_cids.push(c);
            bls_sigs.push(&msg.signature);
        } else {
            let c = db.put_obj(&msg, Blake2b256)?;
            secp_cids.push(c);
        }
    }

    let bls_msg_root = Amt::new_from_iter(db, bls_cids.iter().copied())?;
    let secp_msg_root = Amt::new_from_iter(db, secp_cids.iter().copied())?;

    let mmcid = db.put_obj(
        &TxMeta {
            bls_message_root: bls_msg_root,
            secp_message_root: secp_msg_root,
        },
        Blake2b256,
    )?;

    let bls_agg = if bls_sigs.is_empty() {
        Signature::new_bls(vec![])
    } else {
        Signature::new_bls(
            bls_signatures::aggregate(
                &bls_sigs
                    .iter()
                    .map(|s| s.bytes())
                    .map(bls_signatures::Signature::from_bytes)
                    .collect::<Result<Vec<_>, _>>()?,
            )
            .unwrap()
            .as_bytes(),
        )
    };

    Ok(PersistedBlockMessages {
        msg_cid: mmcid,
        secp_cids,
        bls_cids,
        bls_agg,
    })
}

#[cfg(test)]
mod tests {
    use super::*;
    use cid::multihash::Code::{Blake2b256, Identity};
    use cid::multihash::MultihashDigest;
    use cid::Cid;
    use fvm_ipld_encoding::DAG_CBOR;
    use fvm_shared::address::Address;

    #[test]
    fn genesis_test() {
        let db = forest_db::MemoryDB::default();
        let chain_config = Arc::new(ChainConfig::default());

        let gen_block = BlockHeader::builder()
            .epoch(1)
            .weight(2_u32.into())
            .messages(Cid::new_v1(DAG_CBOR, Identity.digest(&[])))
            .message_receipts(Cid::new_v1(DAG_CBOR, Identity.digest(&[])))
            .state_root(Cid::new_v1(DAG_CBOR, Identity.digest(&[])))
            .miner_address(Address::new_id(0))
            .build()
            .unwrap();
        let cs = ChainStore::new(db, chain_config, &gen_block).unwrap();

        assert_eq!(cs.genesis().unwrap(), gen_block);
    }

    #[test]
    fn block_validation_cache_basic() {
        let db = forest_db::MemoryDB::default();
        let chain_config = Arc::new(ChainConfig::default());
        let gen_block = BlockHeader::builder()
            .miner_address(Address::new_id(0))
            .build()
            .unwrap();

        let cs = ChainStore::new(db, chain_config, &gen_block).unwrap();

        let cid = Cid::new_v1(DAG_CBOR, Blake2b256.digest(&[1, 2, 3]));
        assert!(!cs.is_block_validated(&cid).unwrap());

        cs.mark_block_as_validated(&cid).unwrap();
        assert!(cs.is_block_validated(&cid).unwrap());
    }
}<|MERGE_RESOLUTION|>--- conflicted
+++ resolved
@@ -17,12 +17,7 @@
 use forest_db::{ReadStore, ReadWriteStore, Store};
 use forest_encoding::de::DeserializeOwned;
 use forest_interpreter::BlockMessages;
-<<<<<<< HEAD
-use forest_ipld::hashset::CidHashSet;
-use forest_ipld::recurse_links_hash;
-=======
-use forest_ipld::{recurse_links_hash, InsertHash};
->>>>>>> 04130d53
+use forest_ipld::{hashset::CidHashSet, recurse_links_hash2};
 use forest_legacy_ipld_amt::Amt;
 use forest_libp2p_bitswap::BitswapStore;
 use forest_message::Message as MessageTrait;
@@ -638,21 +633,13 @@
         F: FnMut(Cid) -> T + Send,
         T: Future<Output = Result<Vec<u8>, anyhow::Error>> + Send,
     {
-<<<<<<< HEAD
         let mut seen = CidHashSet::new()?;
-=======
-        let mut seen = HashSet::<blake3::Hash>::new();
->>>>>>> 04130d53
         let mut blocks_to_walk: VecDeque<Cid> = tipset.cids().to_vec().into();
         let mut current_min_height = tipset.epoch();
         let incl_roots_epoch = tipset.epoch() - recent_roots;
 
         while let Some(next) = blocks_to_walk.pop_front() {
-<<<<<<< HEAD
             if !seen.insert(&next) {
-=======
-            if !seen.hash_and_insert(&next.to_bytes()) {
->>>>>>> 04130d53
                 continue;
             }
 
@@ -668,7 +655,7 @@
             }
 
             if h.epoch() > incl_roots_epoch {
-                recurse_links_hash(&mut seen, *h.messages(), &mut load_block).await?;
+                recurse_links_hash2(&mut seen, *h.messages(), &mut load_block).await?;
             }
 
             if h.epoch() > 0 {
@@ -682,7 +669,7 @@
             }
 
             if h.epoch() == 0 || h.epoch() > incl_roots_epoch {
-                recurse_links_hash(&mut seen, *h.state_root(), &mut load_block).await?;
+                recurse_links_hash2(&mut seen, *h.state_root(), &mut load_block).await?;
             }
         }
 
