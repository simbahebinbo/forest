--- conflicted
+++ resolved
@@ -23,11 +23,7 @@
 forest_encoding.workspace = true
 forest_interpreter.workspace = true
 forest_ipld.workspace = true
-<<<<<<< HEAD
-forest_legacy_ipld_amt.workspace = true
-=======
 forest_libp2p_bitswap.workspace = true
->>>>>>> 2c857fa5
 forest_message = { workspace = true, features = ["blst"] }
 forest_metrics.workspace = true
 forest_networks.workspace = true
