--- conflicted
+++ resolved
@@ -14,17 +14,10 @@
 
 install: install-cli install-daemon
 
-<<<<<<< HEAD
-# Installs Forest binaries with ParityDb backend
-install-with-paritydb:
-	cargo install --locked --path forest/daemon --force --no-default-features --features forest_fil_cns,paritydb,jemalloc
-	cargo install --locked --path forest/cli --force --no-default-features --features paritydb,jemalloc
-=======
 # Installs Forest binaries with RocksDb backend
 install-with-rocksdb:
 	cargo install --locked --path forest/daemon --force --no-default-features --features forest_fil_cns,rocksdb
 	cargo install --locked --path forest/cli --force --no-default-features --features rocksdb
->>>>>>> 2c857fa5
 
 # Installs Forest binaries with Jemalloc global allocator
 install-with-jemalloc:
