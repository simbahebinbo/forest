// Copyright 2019-2023 ChainSafe Systems
// SPDX-License-Identifier: Apache-2.0, MIT

use super::cli::{Config, Subcommand};

/// Process CLI sub-command
pub(super) async fn process(command: Subcommand, config: Config) -> anyhow::Result<()> {
    if config.chain.name == "calibnet" {
        forest_shim::address::set_current_network(forest_shim::address::Network::Testnet);
    }
    // Run command
    match command {
        Subcommand::Fetch(cmd) => cmd.run(config).await,
        Subcommand::Chain(cmd) => cmd.run(config).await,
        Subcommand::Auth(cmd) => cmd.run(config).await,
        Subcommand::Net(cmd) => cmd.run(config).await,
        Subcommand::Wallet(cmd) => cmd.run(config).await,
        Subcommand::Sync(cmd) => cmd.run(config).await,
        Subcommand::Mpool(cmd) => cmd.run(config),
        Subcommand::State(cmd) => cmd.run(config),
        Subcommand::Config(cmd) => cmd.run(&config, &mut std::io::stdout()),
        Subcommand::Send(cmd) => cmd.run(config).await,
<<<<<<< HEAD
        Subcommand::Info(cmd) => cmd.run(config).await,
        Subcommand::DB(cmd) => cmd.run(&config),
=======
        Subcommand::DB(cmd) => cmd.run(&config).await,
>>>>>>> c1674e82
        Subcommand::Snapshot(cmd) => cmd.run(config).await,
        Subcommand::Attach(cmd) => cmd.run(config),
        Subcommand::Shutdown(cmd) => cmd.run(config).await,
    }
}<|MERGE_RESOLUTION|>--- conflicted
+++ resolved
@@ -20,12 +20,8 @@
         Subcommand::State(cmd) => cmd.run(config),
         Subcommand::Config(cmd) => cmd.run(&config, &mut std::io::stdout()),
         Subcommand::Send(cmd) => cmd.run(config).await,
-<<<<<<< HEAD
         Subcommand::Info(cmd) => cmd.run(config).await,
-        Subcommand::DB(cmd) => cmd.run(&config),
-=======
         Subcommand::DB(cmd) => cmd.run(&config).await,
->>>>>>> c1674e82
         Subcommand::Snapshot(cmd) => cmd.run(config).await,
         Subcommand::Attach(cmd) => cmd.run(config),
         Subcommand::Shutdown(cmd) => cmd.run(config).await,
