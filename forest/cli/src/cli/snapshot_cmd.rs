--- conflicted
+++ resolved
@@ -55,19 +55,13 @@
         /// Skip creating the checksum file.
         #[arg(long)]
         skip_checksum: bool,
-<<<<<<< HEAD
-        /// Skip writing to `.car` file.
+        /// Skip writing to the snapshot `.car` file specified by
+        /// `--output-path`.
         #[arg(long)]
         dry_run: bool,
         /// Prune database.
         #[arg(long)]
         prune_db: bool,
-=======
-        /// Skip writing to the snapshot `.car` file specified by
-        /// `--output-path`.
-        #[arg(long)]
-        dry_run: bool,
->>>>>>> 923623c6
     },
 
     /// Fetches the most recent snapshot from a trusted, pre-defined location.
@@ -164,10 +158,7 @@
                 output_path,
                 skip_checksum,
                 dry_run,
-<<<<<<< HEAD
                 prune_db,
-=======
->>>>>>> 923623c6
             } => {
                 let chain_head = match chain_head(&config.client.rpc_token).await {
                     Ok(head) => head.0,
@@ -211,18 +202,11 @@
                     epoch,
                     recent_roots: *recent_stateroots,
                     output_path,
-<<<<<<< HEAD
-                    TipsetKeysJson(chain_head.key().clone()),
-                    *skip_checksum,
-                    *dry_run,
-                    *prune_db,
-                );
-=======
                     tipset_keys: TipsetKeysJson(chain_head.key().clone()),
                     skip_checksum: *skip_checksum,
                     dry_run: *dry_run,
+                    prune_db: *prune_db,
                 };
->>>>>>> 923623c6
 
                 let out = chain_export(params, &config.client.rpc_token)
                     .await
