--- conflicted
+++ resolved
@@ -29,31 +29,6 @@
 
 use super::{handle_rpc_err, Config};
 
-<<<<<<< HEAD
-=======
-const NUM_SIGNIFICANT_DIGITS: u32 = 4;
-
-#[allow(clippy::enum_variant_names)]
-enum FormattingMode {
-    /// mode to show data in `FIL` units
-    /// in full accuracy
-    /// E.g. `0.50023677980 FIL`
-    ExactFixed,
-    /// mode to show data in `FIL` units
-    /// with 4 significant digits
-    /// E.g. `0.5002 FIL`
-    NotExactFixed,
-    /// mode to show data in SI units
-    /// in full accuracy
-    /// E.g. `500.2367798 milli FIL`
-    ExactNotFixed,
-    /// mode to show data in SI units
-    /// with 4 significant digits
-    /// E.g. `~500.2 milli FIL`
-    NotExactNotFixed,
-}
-
->>>>>>> f2f04de0
 #[derive(Debug, Subcommand)]
 pub enum WalletCommands {
     /// Create a new wallet
@@ -298,215 +273,4 @@
             }
         }
     }
-<<<<<<< HEAD
-=======
-}
-
-/// Function to format `TokenAmount` according to `FormattingMode`:
-/// mode to show data in `FIL` units
-/// in full accuracy for `ExactFixed` mode,
-/// mode to show data in `FIL` units
-/// with 4 significant digits for `NotExactFixed` mode,
-/// mode to show data in SI units
-/// in full accuracy for `ExactNotFixed` mode,
-/// mode to show data in SI units
-/// with 4 significant digits for `NotExactNotFixed` mode
-fn format_balance_string(
-    token_amount: TokenAmount,
-    mode: FormattingMode,
-) -> anyhow::Result<String> {
-    // all SI prefixes we support currently
-    let units = ["atto ", "femto ", "pico ", "nano ", "micro ", "milli ", ""];
-    // get `TokenAmount`.atto() as a `Decimal` for further formatting
-    let num: Decimal = Decimal::try_from_i128_with_scale(
-        token_amount
-            .atto()
-            .to_i128()
-            // currently the amount cannot be more than 2B x 10^18 atto FIL
-            // the limit here is 2^96 atto FIL
-            .ok_or(anyhow::Error::msg(
-                "Number exceeds maximum value that can be represented.",
-            ))?,
-        0,
-    )?;
-
-    let orig = num;
-
-    let mut num = num;
-    let mut unit_index = 0;
-    // find the right SI prefix and divide the amount of tokens accordingly
-    while num >= dec!(1000.0) && unit_index < units.len() - 1 {
-        num /= dec!(1000.0);
-        unit_index += 1;
-    }
-
-    let res = match mode {
-        FormattingMode::ExactFixed => {
-            let fil = orig / dec!(1e18);
-            // format the data in full accuracy in `FIL`
-            format!("{fil} FIL")
-        }
-        FormattingMode::NotExactFixed => {
-            let fil_orig = orig / dec!(1e18);
-            let fil = fil_orig
-                .round_sf_with_strategy(
-                    NUM_SIGNIFICANT_DIGITS,
-                    RoundingStrategy::MidpointAwayFromZero,
-                )
-                .ok_or(anyhow::Error::msg("cannot represent"))?;
-            // format the data with 4 significant digits in `FIL``
-            let mut res = format!("{fil} FIL");
-            // if the rounding actually loses any information we need to indicate it
-            if fil != fil_orig {
-                res.insert(0, '~');
-            }
-            res
-        }
-        FormattingMode::ExactNotFixed => format!("{num:0} {}FIL", units[unit_index]),
-        FormattingMode::NotExactNotFixed => {
-            let mut fil = num
-                .round_sf_with_strategy(
-                    NUM_SIGNIFICANT_DIGITS,
-                    RoundingStrategy::MidpointAwayFromZero,
-                )
-                .ok_or(anyhow::Error::msg("cannot represent"))?;
-            if fil == fil.trunc() {
-                fil = fil.trunc();
-            }
-            // format the data with 4 significant digits in SI units
-            let mut res = format!("{} {}FIL", fil, units[unit_index]);
-
-            // if the rounding actually loses any information we need to indicate it
-            if fil != num {
-                res.insert(0, '~');
-            }
-
-            res
-        }
-    };
-    Ok(res)
-}
-
-fn bool_pair_to_mode(exact: bool, fixed: bool) -> FormattingMode {
-    if exact && fixed {
-        FormattingMode::ExactFixed
-    } else if !exact && fixed {
-        FormattingMode::NotExactFixed
-    } else if exact && !fixed {
-        FormattingMode::ExactNotFixed
-    } else {
-        FormattingMode::NotExactNotFixed
-    }
-}
-
-#[cfg(test)]
-mod test {
-    use fvm_shared::econ::TokenAmount;
-
-    use super::*;
-
-    #[test]
-    fn exact_balance_fixed_unit() {
-        let cases_vec = vec![
-            (100, "0.0000000000000001 FIL"),
-            (12465, "0.000000000000012465 FIL"),
-            (500236779800000000, "0.50023677980 FIL"),
-            (1508900000000005000, "1.508900000000005 FIL"),
-        ];
-
-        for (atto, result) in cases_vec {
-            test_call(atto, result, true, true);
-        }
-    }
-
-    #[test]
-    fn not_exact_balance_fixed_unit() {
-        let cases_vec = vec![
-            (100, "0.0000000000000001000 FIL"),
-            (999999999999999999, "~1.0000 FIL"),
-            (1000005000, "~0.000000001000 FIL"),
-            (508900000000005000, "~0.5089 FIL"),
-            (1508900000000005000, "~1.509 FIL"),
-            (2508900009000005000, "~2.509 FIL"),
-        ];
-
-        for (atto, result) in cases_vec {
-            test_call(atto, result, false, true);
-        }
-    }
-
-    #[test]
-    fn exact_balance_not_fixed_unit() {
-        let cases_vec = vec![
-            (100, "100 atto FIL"),
-            (120005, "120.005 femto FIL"),
-            (200000045, "200.000045 pico FIL"),
-            (1000000123, "1.000000123 nano FIL"),
-            (450000008000000, "450.000008 micro FIL"),
-            (90000002750000000, "90.00000275 milli FIL"),
-            (1508900000000005000, "1.508900000000005 FIL"),
-            (2508900009000005000, "2.508900009000005 FIL"),
-        ];
-
-        for (atto, result) in cases_vec {
-            test_call(atto, result, true, false);
-        }
-    }
-
-    #[test]
-    fn not_exact_balance_not_fixed_unit() {
-        let cases_vec = vec![
-            (100, "100 atto FIL"),
-            (120005, "~120 femto FIL"),
-            (200000045, "~200 pico FIL"),
-            (1000000123, "~1 nano FIL"),
-            (450000008000000, "~450 micro FIL"),
-            (90000002750000000, "~90 milli FIL"),
-            (500236779800000000, "~500.2 milli FIL"),
-            (1508900000000005000, "~1.509 FIL"),
-            (2508900009000005000, "~2.509 FIL"),
-        ];
-
-        for (atto, result) in cases_vec {
-            test_call(atto, result, false, false);
-        }
-    }
-
-    fn test_call(atto: i64, result: &str, exact: bool, fixed: bool) {
-        assert_eq!(
-            format_balance_string(
-                TokenAmount::from_atto(atto),
-                bool_pair_to_mode(exact, fixed)
-            )
-            .unwrap(),
-            result
-        );
-    }
-
-    #[test]
-    fn test_too_big_value() {
-        assert_eq!(
-            format_balance_string(
-                TokenAmount::from_whole(2508900009000005000000000000i128),
-                bool_pair_to_mode(true, true)
-            )
-            .unwrap_err()
-            .to_string(),
-            "Number exceeds maximum value that can be represented."
-        );
-    }
-
-    #[test]
-    fn test_2_96_value() {
-        assert_eq!(
-            format_balance_string(
-                TokenAmount::from_atto(79228162514264337593543950336i128),
-                bool_pair_to_mode(true, true)
-            )
-            .unwrap_err()
-            .to_string(),
-            "Number exceeds maximum value that can be represented."
-        );
-    }
->>>>>>> f2f04de0
 }