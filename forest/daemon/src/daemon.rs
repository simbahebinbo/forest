// Copyright 2019-2023 ChainSafe Systems
// SPDX-License-Identifier: Apache-2.0, MIT

use std::{io::prelude::*, net::TcpListener, path::PathBuf, sync::Arc, time, time::Duration};

use anyhow::Context;
use dialoguer::{theme::ColorfulTheme, Confirm};
use forest_auth::{create_token, generate_priv_key, ADMIN, JWT_IDENTIFIER};
use forest_blocks::Tipset;
use forest_chain::ChainStore;
use forest_chain_sync::{consensus::SyncGossipSubmitter, ChainMuxer};
use forest_cli_shared::{
    chain_path,
    cli::{
        default_snapshot_dir, is_aria2_installed, snapshot_fetch, snapshot_fetch_size,
        to_size_string, CliOpts, Client, Config, FOREST_VERSION_STRING,
    },
};
use forest_db::{
    db_engine::{db_path, open_proxy_db, Db},
    rolling::ProxyStore,
    Store,
};
use forest_genesis::{get_network_name_from_genesis, import_chain, read_genesis_header};
use forest_key_management::{
    KeyStore, KeyStoreConfig, ENCRYPTED_KEYSTORE_NAME, FOREST_KEYSTORE_PHRASE_ENV,
};
use forest_libp2p::{
    ed25519, get_keypair, Keypair, Libp2pConfig, Libp2pService, PeerId, PeerManager,
};
use forest_message_pool::{MessagePool, MpoolConfig, MpoolRpcProvider};
use forest_rpc::start_rpc;
use forest_rpc_api::data_types::RPCState;
use forest_shim::version::NetworkVersion;
use forest_state_manager::StateManager;
use forest_utils::io::write_to_file;
use futures::{select, FutureExt};
use fvm_ipld_blockstore::Blockstore;
use log::{debug, error, info, warn};
use raw_sync::events::{Event, EventInit, EventState};
use rpassword::read_password;
use tokio::{
    signal::unix::{signal, SignalKind},
    sync::RwLock,
    task::JoinSet,
};

use super::cli::set_sigint_handler;

// Initialize Consensus
#[cfg(not(any(feature = "forest_fil_cns", feature = "forest_deleg_cns")))]
compile_error!("No consensus feature enabled; use e.g. `--feature forest_fil_cns` to pick one.");

// Default consensus
// Custom consensus.
#[cfg(feature = "forest_deleg_cns")]
use forest_deleg_cns::composition as cns;
#[cfg(all(feature = "forest_fil_cns", not(any(feature = "forest_deleg_cns"))))]
use forest_fil_cns::composition as cns;

fn unblock_parent_process() -> anyhow::Result<()> {
    let shmem = super::ipc_shmem_conf().open()?;
    let (event, _) =
        unsafe { Event::from_existing(shmem.as_ptr()).map_err(|err| anyhow::anyhow!("{err}")) }?;

    event
        .set(EventState::Signaled)
        .map_err(|err| anyhow::anyhow!("{err}"))
}

/// Starts daemon process
<<<<<<< HEAD
pub(super) async fn start(opts: CliOpts, config: Config) -> anyhow::Result<ProxyStore<Db>> {
    let mut ctrlc_oneshot = set_sigint_handler();
=======
pub(super) async fn start(opts: CliOpts, config: Config) -> anyhow::Result<Db> {
    set_sigint_handler();
    let (shutdown_send, mut shutdown_recv) = tokio::sync::mpsc::channel(1);
    let mut terminate = signal(SignalKind::terminate())?;
>>>>>>> 6c28366b

    info!(
        "Starting Forest daemon, version {}",
        FOREST_VERSION_STRING.as_str()
    );

    let path: PathBuf = config.client.data_dir.join("libp2p");
    let net_keypair = match get_keypair(&path.join("keypair")) {
        Some(keypair) => Ok::<forest_libp2p::Keypair, std::io::Error>(keypair),
        None => {
            let gen_keypair = ed25519::Keypair::generate();
            // Save Ed25519 keypair to file
            // TODO rename old file to keypair.old(?)
            let file = write_to_file(&gen_keypair.encode(), &path, "keypair")?;
            // Restrict permissions on files containing private keys
            forest_utils::io::set_user_perm(&file)?;
            Ok(Keypair::Ed25519(gen_keypair))
        }
    }?;

    // Hint at the multihash which has to go in the `/p2p/<multihash>` part of the
    // peer's multiaddress. Useful if others want to use this node to bootstrap
    // from.
    info!("PeerId: {}", PeerId::from(net_keypair.public()));

    let mut keystore = create_keystore(&config)?;

    if keystore.get(JWT_IDENTIFIER).is_err() {
        keystore.put(JWT_IDENTIFIER.to_owned(), generate_priv_key())?;
    }

    handle_admin_token(&opts, &config, &keystore)?;

    let keystore = Arc::new(RwLock::new(keystore));

    let db = open_proxy_db(&db_path(&chain_path(&config)), config.db_config())?;

    let mut services = JoinSet::new();

    {
        // Start Prometheus server port
        let prometheus_listener = TcpListener::bind(config.client.metrics_address).context(
            format!("could not bind to {}", config.client.metrics_address),
        )?;
        info!(
            "Prometheus server started at {}",
            config.client.metrics_address
        );
        let db_directory = forest_db::db_engine::db_path(&chain_path(&config));
        let db = db.clone();
        services.spawn(async {
            forest_metrics::init_prometheus(prometheus_listener, db_directory, db)
                .await
                .context("Failed to initiate prometheus server")
        });
    }

    // Read Genesis file
    // * When snapshot command implemented, this genesis does not need to be
    //   initialized
    let genesis_header = read_genesis_header(
        config.client.genesis_file.as_ref(),
        config.chain.genesis_bytes(),
        &db,
    )
    .await?;

    // Initialize ChainStore
    let chain_store = Arc::new(ChainStore::new(
        db.clone(),
        config.chain.clone(),
        &genesis_header,
    )?);

    chain_store.set_genesis(&genesis_header)?;

    let publisher = chain_store.publisher();

    // Reward calculation is needed by the VM to calculate state, which can happen
    // essentially anywhere the `StateManager` is called. It is consensus
    // specific, but threading it through the type system would be a nightmare,
    // which is why dynamic dispatch is used.
    let reward_calc = cns::reward_calc();

    // Initialize StateManager
    let sm = StateManager::new(
        Arc::clone(&chain_store),
        Arc::clone(&config.chain),
        reward_calc,
    )?;

    let state_manager = Arc::new(sm);

    let network_name = get_network_name_from_genesis(&genesis_header, &state_manager)?;

    info!("Using network :: {}", get_actual_chain_name(&network_name));

    let (tipset_sink, tipset_stream) = flume::bounded(20);

    // if bootstrap peers are not set, set them
    let config = if config.network.bootstrap_peers.is_empty() {
        let bootstrap_peers = config
            .chain
            .bootstrap_peers
            .iter()
            .map(|node| node.parse())
            .collect::<Result<_, _>>()?;
        Config {
            network: Libp2pConfig {
                bootstrap_peers,
                ..config.network
            },
            ..config
        }
    } else {
        config
    };

    if opts.exit_after_init {
        return Ok(db);
    }

    // XXX: This code has to be run before starting the background services.
    //      If it isn't, several threads will be competing for access to stdout.
    // Terminate if no snapshot is provided or DB isn't recent enough

    let epoch = chain_store.heaviest_tipset().epoch();
    let nv = config.chain.network_version(epoch);
    let should_fetch_snapshot = if nv < NetworkVersion::V16 {
        prompt_snapshot_or_die(opts.auto_download_snapshot, &config).await?
    } else {
        false
    };

    let peer_manager = Arc::new(PeerManager::default());
    services.spawn(peer_manager.clone().peer_operation_event_loop_task());
    let genesis_cid = *genesis_header.cid();
    // Libp2p service setup
    let p2p_service = Libp2pService::new(
        config.network.clone(),
        Arc::clone(&chain_store),
        peer_manager.clone(),
        net_keypair,
        &network_name,
        genesis_cid,
    );

    let network_rx = p2p_service.network_receiver();
    let network_send = p2p_service.network_sender();

    // Initialize mpool
    let provider = MpoolRpcProvider::new(publisher.clone(), Arc::clone(&state_manager));
    let mpool = MessagePool::new(
        provider,
        network_name.clone(),
        network_send.clone(),
        MpoolConfig::load_config(&db)?,
        Arc::clone(state_manager.chain_config()),
        &mut services,
    )?;

    let mpool = Arc::new(mpool);

    // For consensus types that do mining, create a component to submit their
    // proposals.
    let submitter = SyncGossipSubmitter::new(
        network_name.clone(),
        network_send.clone(),
        tipset_sink.clone(),
    );

    // Initialize Consensus. Mining may or may not happen, depending on type.
    let consensus =
        cns::consensus(&state_manager, &keystore, &mpool, submitter, &mut services).await?;

    // Initialize ChainMuxer
    let chain_muxer_tipset_sink = tipset_sink.clone();
    let chain_muxer = ChainMuxer::new(
        Arc::new(consensus),
        Arc::clone(&state_manager),
        peer_manager,
        mpool.clone(),
        network_send.clone(),
        network_rx,
        Arc::new(Tipset::from(genesis_header)),
        chain_muxer_tipset_sink,
        tipset_stream,
        config.sync.clone(),
    )?;
    let bad_blocks = chain_muxer.bad_blocks_cloned();
    let sync_state = chain_muxer.sync_state_cloned();
    services.spawn(async { Err(anyhow::anyhow!("{}", chain_muxer.await)) });

    // Start services
    if config.client.enable_rpc {
        let keystore_rpc = Arc::clone(&keystore);
        let rpc_listen =
            std::net::TcpListener::bind(config.client.rpc_address).context(format!(
                "could not bind to rpc address {}",
                config.client.rpc_address
            ))?;

        let rpc_state_manager = Arc::clone(&state_manager);
        let rpc_chain_store = Arc::clone(&chain_store);

        services.spawn(async move {
            info!("JSON-RPC endpoint started at {}", config.client.rpc_address);
            // XXX: The JSON error message are a nightmare to print.
            start_rpc::<_, _, cns::FullConsensus>(
                Arc::new(RPCState {
                    state_manager: Arc::clone(&rpc_state_manager),
                    keystore: keystore_rpc,
                    mpool,
                    bad_blocks,
                    sync_state,
                    network_send,
                    network_name,
                    beacon: rpc_state_manager.beacon_schedule(), /* TODO: the RPCState can fetch
                                                                  * this itself from the
                                                                  * StateManager */
                    chain_store: rpc_chain_store,
                    new_mined_block_tx: tipset_sink,
                }),
                rpc_listen,
                FOREST_VERSION_STRING.as_str(),
                shutdown_send,
            )
            .await
            .map_err(|err| anyhow::anyhow!("{:?}", serde_json::to_string(&err)))
        });
    } else {
        debug!("RPC disabled.");
    };
    if opts.detach {
        unblock_parent_process()?;
    }

    // Fetch and ensure verification keys are downloaded
    if cns::FETCH_PARAMS {
        use forest_paramfetch::{
            get_params_default, set_proofs_parameter_cache_dir_env, SectorSizeOpt,
        };
        set_proofs_parameter_cache_dir_env(&config.client.data_dir);

        get_params_default(&config.client.data_dir, SectorSizeOpt::Keys).await?;
    }

    let config = maybe_fetch_snapshot(should_fetch_snapshot, config).await?;

    tokio::select! {
        () = sync_from_snapshot(&config, &state_manager).fuse() => {},
        _ = tokio::signal::ctrl_c() => {
            services.shutdown().await;
            return Ok(db);
        },
        _ = terminate.recv() => {
            services.shutdown().await;
            return Ok(db);
        },
        _ = shutdown_recv.recv() => {
            services.shutdown().await;
            return Ok(db);
        },
    }

    // Halt
    if opts.halt_after_import {
        // Cancel all async services
        services.shutdown().await;
        return Ok(db);
    }

    services.spawn(p2p_service.run());

    // blocking until any of the services returns an error,
    // or CTRL-C is pressed
    tokio::select! {
        err = propagate_error(&mut services).fuse() => error!("services failure: {}", err),
        _ = tokio::signal::ctrl_c() => {},
        _ = terminate.recv() => {},
        _ = shutdown_recv.recv() => {},
    }

    services.shutdown().await;

    Ok(db)
}

/// Generates, prints and optionally writes to a file the administrator JWT
/// token.
fn handle_admin_token(opts: &CliOpts, config: &Config, keystore: &KeyStore) -> anyhow::Result<()> {
    let ki = keystore.get(JWT_IDENTIFIER)?;
    let token_exp = config.client.token_exp;
    let token = create_token(ADMIN.to_owned(), ki.private_key(), token_exp)?;
    info!("Admin token: {token}");
    if let Some(path) = opts.save_token.as_ref() {
        std::fs::write(path, token)?;
    }

    Ok(())
}

// returns the first error with which any of the services end
// in case all services finished without an error sleeps for more than 2 years
// and then returns with an error
async fn propagate_error(services: &mut JoinSet<Result<(), anyhow::Error>>) -> anyhow::Error {
    while !services.is_empty() {
        select! {
            option = services.join_next().fuse() => {
                if let Some(Ok(Err(error_message))) = option {
                    return error_message
                }
            },
        }
    }
    // In case all services are down without errors we are still willing
    // to wait indefinitely for CTRL-C signal. As `tokio::time::sleep` has
    // a limit of approximately 2.2 years we have to loop
    loop {
        tokio::time::sleep(Duration::new(64000000, 0)).await;
    }
}

/// Optionally fetches the snapshot. Returns the configuration (modified
/// accordingly if a snapshot was fetched).
async fn maybe_fetch_snapshot(
    should_fetch_snapshot: bool,
    config: Config,
) -> anyhow::Result<Config> {
    if should_fetch_snapshot {
        let snapshot_path = default_snapshot_dir(&config);
        let path = snapshot_fetch(&snapshot_path, &config, &None, is_aria2_installed()).await?;
        Ok(Config {
            client: Client {
                snapshot_path: Some(path),
                snapshot: true,
                ..config.client
            },
            ..config
        })
    } else {
        Ok(config)
    }
}

/// Last resort in case a snapshot is needed. If it is not to be downloaded,
/// this method fails and exits the process.
async fn prompt_snapshot_or_die(
    auto_download_snapshot: bool,
    config: &Config,
) -> anyhow::Result<bool> {
    if config.client.snapshot_path.is_some() {
        return Ok(false);
    }
    let should_download = if !auto_download_snapshot && atty::is(atty::Stream::Stdin) {
        let required_size: u64 = snapshot_fetch_size(config).await?;
        let required_size = to_size_string(&required_size.into())?;
        Confirm::with_theme(&ColorfulTheme::default())
                .with_prompt(
                    format!("Forest needs a snapshot to sync with the network. Would you like to download one now? Required disk space {required_size}."),
                )
                .default(false)
                .interact()
                .unwrap_or_default()
    } else {
        auto_download_snapshot
    };

    if should_download {
        Ok(true)
    } else {
        anyhow::bail!("Forest cannot sync without a snapshot. Download a snapshot from a trusted source and import with --import-snapshot=[file] or --auto-download-snapshot to download one automatically");
    }
}

async fn sync_from_snapshot<DB>(config: &Config, state_manager: &Arc<StateManager<DB>>)
where
    DB: Store + Send + Clone + Sync + Blockstore + 'static,
{
    if let Some(path) = &config.client.snapshot_path {
        let stopwatch = time::Instant::now();
        let validate_height = if config.client.snapshot {
            config.client.snapshot_height
        } else {
            Some(0)
        };

        match import_chain::<_>(
            state_manager,
            &path.display().to_string(),
            validate_height,
            config.client.skip_load,
        )
        .await
        {
            Ok(_) => {
                info!("Imported snapshot in: {}s", stopwatch.elapsed().as_secs());
            }
            Err(err) => {
                error!(
                    "Failed miserably while importing chain from snapshot {}: {err}",
                    path.display()
                )
            }
        }
    }
}

fn get_actual_chain_name(internal_network_name: &str) -> &str {
    match internal_network_name {
        "testnetnet" => "mainnet",
        "calibrationnet" => "calibnet",
        _ => internal_network_name,
    }
}

fn create_keystore(config: &Config) -> anyhow::Result<KeyStore> {
    let passphrase = std::env::var(FOREST_KEYSTORE_PHRASE_ENV);
    let is_interactive = atty::is(atty::Stream::Stdin);

    // encrypted keystore, headless
    if config.client.encrypt_keystore && passphrase.is_err() && !is_interactive {
        anyhow::bail!("Passphrase for the keystore was not provided and the encryption was not explicitly disabled. Please set the {FOREST_KEYSTORE_PHRASE_ENV} environmental variable and re-run the command");
    // encrypted keystore, either headless or interactive, passphrase provided
    } else if config.client.encrypt_keystore && passphrase.is_ok() {
        let passphrase = passphrase.unwrap();

        let keystore = KeyStore::new(KeyStoreConfig::Encrypted(
            PathBuf::from(&config.client.data_dir),
            passphrase,
        ));

        keystore.map_err(|_| anyhow::anyhow!("Incorrect passphrase. Please verify the {FOREST_KEYSTORE_PHRASE_ENV} environmental variable."))
    // encrypted keystore, interactive, passphrase not provided
    } else if config.client.encrypt_keystore && passphrase.is_err() && is_interactive {
        loop {
            print!("Enter the keystore passphrase: ");
            std::io::stdout().flush()?;

            let passphrase = read_password()?;

            let data_dir = PathBuf::from(&config.client.data_dir).join(ENCRYPTED_KEYSTORE_NAME);
            if !data_dir.exists() {
                print!("Confirm passphrase: ");
                std::io::stdout().flush()?;

                if passphrase != read_password()? {
                    error!("Passphrases do not match. Please retry.");
                    continue;
                }
            }

            let key_store_init_result = KeyStore::new(KeyStoreConfig::Encrypted(
                config.client.data_dir.clone(),
                passphrase,
            ));

            match key_store_init_result {
                Ok(ks) => break Ok(ks),
                Err(_) => {
                    error!("Incorrect passphrase entered. Please try again.")
                }
            };
        }
    } else {
        warn!("Warning: Keystore encryption disabled!");
        Ok(KeyStore::new(KeyStoreConfig::Persistent(
            config.client.data_dir.clone(),
        ))?)
    }
}

#[cfg(test)]
mod test {
    use forest_blocks::BlockHeader;
    use forest_db::MemoryDB;
    use forest_networks::ChainConfig;
    use forest_shim::address::Address;

    use super::*;

    #[tokio::test]
    async fn import_snapshot_from_file_valid() -> anyhow::Result<()> {
        anyhow::ensure!(import_snapshot_from_file("test_files/chain4.car")
            .await
            .is_ok());
        Ok(())
    }

    #[tokio::test]
    async fn import_snapshot_from_file_invalid() -> anyhow::Result<()> {
        anyhow::ensure!(import_snapshot_from_file("Cargo.toml").await.is_err());
        Ok(())
    }

    #[tokio::test]
    async fn import_snapshot_from_file_not_found() -> anyhow::Result<()> {
        anyhow::ensure!(import_snapshot_from_file("dummy.car").await.is_err());
        Ok(())
    }

    #[cfg(feature = "slow_tests")]
    #[tokio::test]
    async fn import_snapshot_from_url_not_found() -> anyhow::Result<()> {
        anyhow::ensure!(import_snapshot_from_file("https://dummy.com/dummy.car")
            .await
            .is_err());
        Ok(())
    }

    async fn import_snapshot_from_file(file_path: &str) -> anyhow::Result<()> {
        let db = MemoryDB::default();
        let chain_config = Arc::new(ChainConfig::default());

        let genesis_header = BlockHeader::builder()
            .miner_address(Address::new_id(0))
            .timestamp(7777)
            .build()?;

        let cs = Arc::new(ChainStore::new(db, chain_config.clone(), &genesis_header)?);
        let sm = Arc::new(StateManager::new(
            cs,
            chain_config,
            Arc::new(forest_interpreter::RewardActorMessageCalc),
        )?);
        import_chain::<_>(&sm, file_path, None, false).await?;
        Ok(())
    }

    #[tokio::test]
    async fn import_chain_from_file() -> anyhow::Result<()> {
        let db = MemoryDB::default();
        let chain_config = Arc::new(ChainConfig::default());
        let genesis_header = BlockHeader::builder()
            .miner_address(Address::new_id(0))
            .timestamp(7777)
            .build()?;

        let cs = Arc::new(ChainStore::new(db, chain_config.clone(), &genesis_header)?);
        let sm = Arc::new(StateManager::new(
            cs,
            chain_config,
            Arc::new(forest_interpreter::RewardActorMessageCalc),
        )?);
        import_chain::<_>(&sm, "test_files/chain4.car", None, false)
            .await
            .expect("Failed to import chain");

        Ok(())
    }
}<|MERGE_RESOLUTION|>--- conflicted
+++ resolved
@@ -69,15 +69,10 @@
 }
 
 /// Starts daemon process
-<<<<<<< HEAD
 pub(super) async fn start(opts: CliOpts, config: Config) -> anyhow::Result<ProxyStore<Db>> {
-    let mut ctrlc_oneshot = set_sigint_handler();
-=======
-pub(super) async fn start(opts: CliOpts, config: Config) -> anyhow::Result<Db> {
     set_sigint_handler();
     let (shutdown_send, mut shutdown_recv) = tokio::sync::mpsc::channel(1);
     let mut terminate = signal(SignalKind::terminate())?;
->>>>>>> 6c28366b
 
     info!(
         "Starting Forest daemon, version {}",
